--- conflicted
+++ resolved
@@ -1,394 +1,387 @@
-{-# LANGUAGE FlexibleInstances, UndecidableInstances, FlexibleContexts #-}
-
-module Synquid.Pretty (
-  -- * Interface
-  Pretty (..),
-  Doc,
-  renderPretty,
-  putDoc,
-  -- * Basic documents
-  empty,
-  isEmpty,
-  text,
-  linebreak,
-  semi,
-  lbrace, rbrace,
-  -- * Combinators
-  option,
-  optionMaybe,
-  (<+>), ($+$), (<>),
-  hcat,
-  vcat,
-  hsep,
-  vsep,
-  punctuate,
-  tupled,
-  -- * Enclosing
-  commaSep,
-  parens,
-  condParens,
-  dquotes,
-  brackets,
-  braces,
-  angles,
-  spaces,
-  -- * Indentation
-  nest,
-  -- * Structures
-  hMapDoc,
-  vMapDoc,
-  -- * Other
-  programDoc,
-  candidateDoc,
-  -- * Counting
-  typeNodeCount,
-  programNodeCount
-) where
-
-import Synquid.Logic
-import Synquid.Program
-import Synquid.SMTSolver
-import Synquid.Util
-
-import Text.PrettyPrint.ANSI.Leijen hiding ((<+>), (<$>), hsep, vsep)
-import qualified Text.PrettyPrint.ANSI.Leijen as L
-import qualified Data.Set as Set
-import Data.Set (Set)
-import qualified Data.Map as Map
-import Data.Map (Map, (!))
-
-import Control.Lens
-
-infixr 5 $+$
-infixr 6 <+>
-
--- | Is document empty?
-isEmpty d = case renderCompact d of
-  SEmpty -> True
-  _ -> False
-
--- | Separate two documents by space if both are nonempty
-doc1 <+> doc2 = if isEmpty doc1
-  then doc2
-  else if isEmpty doc2
-    then doc1
-    else doc1 L.<+> doc2
-
--- | Separate two documents by linebreak if both are nonempty
-doc1 $+$ doc2 = if isEmpty doc1
-  then doc2
-  else if isEmpty doc2
-    then doc1
-    else doc1 L.<$> doc2
-
--- | Separate by spaces
-hsep = foldr (<+>) empty
--- | Separate by new lines
-vsep = foldr ($+$) empty
--- | Separate by commas
-commaSep = hsep . punctuate comma
-
--- | Enclose in spaces
-spaces d = space <> d <> space
--- | Conditionally enclose in parentheses
-condParens b doc = if b then parens doc else doc
-
--- | Conditionally produce a doc
-option b doc = if b then doc else empty
-
--- | Convert a 'Just' value to doc
-optionMaybe mVal toDoc = case mVal of
-  Nothing -> empty
-  Just val -> toDoc val
-
-entryDoc keyDoc valDoc (k, v) = nest 2 $ (keyDoc k  <+> text "->") <+> valDoc v
-
-hMapDoc :: (k -> Doc) -> (v -> Doc) -> Map k v -> Doc
-hMapDoc keyDoc valDoc m = brackets (commaSep (map (entryDoc keyDoc valDoc) (Map.toList m)))
-
-vMapDoc :: (k -> Doc) -> (v -> Doc) -> Map k v -> Doc
-vMapDoc keyDoc valDoc m = vsep $ map (entryDoc keyDoc valDoc) (Map.toList m)
-
-{- Formulas -}
-
-instance Pretty Sort where
-  pretty IntS = text "Int"
-  pretty BoolS = text "Bool"
-  pretty (SetS el) = text "Set" <+> pretty el
-  pretty (VarS name) = text name
-  pretty (DataS name args) = text name <+> hsep (map (parens . pretty) args)
-  pretty UnknownS = text "?"
-
-instance Show Sort where
-  show = show . pretty
-
-instance Pretty UnOp where
-  pretty Neg = text "-"
-  pretty Abs = text "abs"
-  pretty Not = text "!"
-
-instance Show UnOp where
-  show = show . pretty
-
-instance Pretty BinOp where
-  pretty Times = text "*"
-  pretty Plus = text "+"
-  pretty Minus = text "-"
-  pretty Eq = text "=="
-  pretty Neq = text "/="
-  pretty Lt = text "<"
-  pretty Le = text "<="
-  pretty Gt = text ">"
-  pretty Ge = text ">="
-  pretty And = text "&&"
-  pretty Or = text "||"
-  pretty Implies = text "==>"
-  pretty Iff = text "<==>"
-  pretty Union = text "+"
-  pretty Intersect = text "*"
-  pretty Diff = text "-"
-  pretty Member = text "in"
-  pretty Subset = text "<="
-
-instance Show BinOp where
-  show = show . pretty
-
--- | Binding power of a formula
-power :: Formula -> Int
-power (Unary _ _) = 6
-power (Binary op _ _)
-  | op `elem` [Times] = 5
-  | op `elem` [Plus, Minus] = 4
-  | op `elem` [Eq, Neq, Lt, Le, Gt, Ge] = 3
-  | op `elem` [And, Or] = 2
-  | op `elem` [Implies] = 1
-  | op `elem` [Iff] = 0
-power _ = 7
-
--- | Pretty-printed formula
-fmlDoc :: Formula -> Doc
-fmlDoc fml = fmlDocAt (-1) fml
-
--- | 'fmlDocAt' @n fml@ : print @expr@ in a context with binding power @n@
-fmlDocAt :: Int -> Formula -> Doc
-fmlDocAt n fml = condParens (n' <= n) (
-  case fml of
-    BoolLit b -> pretty b
-    IntLit i -> pretty i
-    SetLit _ elems -> brackets $ commaSep $ map pretty elems
-    Var s name -> text name -- <> text ":" <> pretty  s
-    Unknown s name -> if Map.null s then text name else hMapDoc pretty pretty s <> text name
-    Unary op e -> pretty op <> fmlDocAt n' e
-    Binary op e1 e2 -> fmlDocAt n' e1 <+> pretty op <+> fmlDocAt n' e2
-    Measure b name arg -> text name <+> pretty arg -- text name <> text ":" <> pretty  b <+> pretty arg
-    Cons b name args -> parens (text name <+> hsep (map pretty args))
-    Pred name args -> text name <+> hsep (map pretty args)
-    All x e -> parens (text "forall" <+> pretty x <+> text "." <+> pretty e)
-  )
-  where
-    n' = power fml
-
-instance Pretty Formula where pretty e = fmlDoc e
-
-instance Show Formula where
-  show = show . pretty
-
-instance Pretty Valuation where
-  pretty val = braces $ commaSep $ map pretty $ Set.toList val
-
-instance Pretty Solution where
-  pretty = hMapDoc text pretty
-
-instance Pretty QSpace where
-  pretty space = braces $ commaSep $ map pretty $ view qualifiers space
-
-instance Show QSpace where
-  show = show . pretty
-
-instance Pretty QMap where
-  pretty = vMapDoc text pretty
-
-instance Pretty SBaseType where
-  pretty IntT = text "Int"
-  pretty BoolT = text "Bool"
-  pretty (TypeVarT name) = text name -- if Map.null s then text name else hMapDoc pretty pretty s <> text name
-  pretty (DatatypeT name tArgs pArgs) = text name <+> hsep (map (parens . pretty) tArgs) <+> hsep (map (angles . pretty) pArgs)
-
-instance Pretty RBaseType where
-  pretty IntT = text "Int"
-  pretty BoolT = text "Bool"
-  pretty (TypeVarT name) = text name -- if Map.null s then text name else hMapDoc pretty pretty s <> text name
-  pretty (DatatypeT name tArgs pArgs) = text name <+> hsep (map (parens . pretty) tArgs) <+> hsep (map (angles . pretty) pArgs)
-
-instance Show RBaseType where
-  show = show . pretty
-
-caseDoc :: (TypeSkeleton r -> Doc) -> Case r -> Doc
-caseDoc tdoc cas = text (constructor cas) <+> hsep (map text $ argNames cas) <+> text "->" <+> programDoc tdoc (expr cas)
-
-programDoc :: (TypeSkeleton r -> Doc) -> Program r -> Doc
-programDoc tdoc (Program p typ) = let
-    pDoc = programDoc tdoc
-    withType doc = let td = tdoc typ in (option (not $ isEmpty td) $ braces td) <+> doc
-  in case p of
-    PSymbol s -> withType $ text s
-    PApp f x -> case x of
-      Program (PSymbol _) _ -> pDoc f <+> pDoc x
-      _ -> pDoc f <+> parens (pDoc x)
-    PFun x e -> withType (text "\\" <> text x <+> text ".") <+> pDoc e
-    PIf c t e -> nest 2 $ withType (text "if" <+> pDoc c) $+$ (text "then" <+> pDoc t) $+$ (text "else" <+> pDoc e)
-    PMatch l cases -> nest 2 $ withType (text "match" <+> pDoc l <+> text "with") $+$ vsep (map (caseDoc tdoc) cases)
-    PFix fs e -> pDoc e -- nest 2 $ withType (text "fix" <+> hsep (map text fs) <+> text ".") $+$ pDoc e
-    PLet defs p -> pDoc p $+$ option (not $ null defs) (indent 2 (nest 2 (text "where" $+$ vsep (map (\(name, p) -> nest 2 (text name <+> text "=" <+> pDoc p)) defs))))
-
-instance (Pretty (TypeSkeleton r)) => Pretty (Program r) where
-  pretty = programDoc pretty
-
-instance (Pretty (TypeSkeleton r)) => Show (Program r) where
-  show = show . pretty
-
-prettySType :: SType -> Doc
-prettySType (ScalarT base _) = pretty base
-prettySType (FunctionT _ t1 t2) = parens (pretty t1 <+> text "->" <+> pretty t2)
-
-instance Pretty SType where
-  pretty = prettySType
-
-instance Show SType where
- show = show . pretty
-
-prettyType :: RType -> Doc
-prettyType (ScalarT base (BoolLit True)) = pretty base
-prettyType (ScalarT base fml) = braces (pretty base <> text "|" <> pretty fml)
-prettyType (FunctionT x t1 t2) = parens (text x <> text ":" <> pretty t1 <+> text "->" <+> pretty t2)
-
-instance Pretty RType where
-  pretty = prettyType
-
-instance Show RType where
- show = show . pretty
-
-instance Pretty SSchema where
-  pretty sch = case sch of
-    Monotype t -> pretty t
-    ForallT a sch' -> angles (text a) <+> text "." <+> pretty sch'
-    ForallP p sorts sch' -> angles (text p <+> text "::" <+> hsep (map (\s -> pretty s <+> text "->") sorts) <+> pretty BoolS) <+> text "." <+> pretty sch'
-
-instance Show SSchema where
- show = show . pretty
-
-instance Pretty RSchema where
-  pretty sch = case sch of
-    Monotype t -> pretty t
-    ForallT a sch' -> angles (text a) <+> text "." <+> pretty sch'
-    ForallP p sorts sch' -> angles (text p <+> text "::" <+> hsep (map (\s -> pretty s <+> text "->") sorts) <+> pretty BoolS) <+> text "." <+> pretty sch'
-
-instance Show RSchema where
-  show = show . pretty
-
-instance Pretty TypeSubstitution where
-  pretty = hMapDoc text pretty
-
-prettyBinding (name, typ) = text name <+> text "::" <+> pretty typ
-
-prettyAssumptions env = commaSep (map pretty (Set.toList $ env ^. assumptions))
-prettyBindings env = commaSep (map pretty (Map.keys $ removeDomain (env ^. constants) (allSymbols env)))
--- prettyBindings env = hMapDoc pretty pretty (removeDomain (env ^. constants) (allSymbols env))
--- prettyBindings env = empty
-prettyGhosts env = hMapDoc pretty pretty (env ^. ghosts)
-
-instance Pretty Environment where
-  pretty env = prettyBindings env <+> prettyGhosts env <+> prettyAssumptions env
-
-prettyConstraint :: Constraint -> Doc
-prettyConstraint (Subtype env t1 t2 False) = prettyBindings env <+> prettyAssumptions env <+> text "|-" <+> pretty t1 <+> text "<:" <+> pretty t2
-prettyConstraint (Subtype env t1 t2 True) = prettyBindings env <+> prettyAssumptions env <+> text "|-" <+> pretty t1 <+> text "/\\" <+> pretty t2
-prettyConstraint (WellFormed env t) = prettyBindings env <+> text "|-" <+> pretty t
-prettyConstraint (WellFormedCond env c) = prettyBindings env <+> text "|-" <+> pretty c
-prettyConstraint (WellFormedMatchCond env c) = prettyBindings env <+> text "|- (match)" <+> pretty c
-prettyConstraint (WellFormedPredicate _ sorts p) = text "|-" <+> pretty p <+> text "::" <+> hsep (map (\s -> pretty s <+> text "->") sorts) <+> pretty BoolS
-
-instance Pretty Constraint where
-  pretty = prettyConstraint
-
-instance Show Constraint where
-  show = show . pretty
-
-instance Pretty Candidate where
-  pretty (Candidate sol valids invalids label) = text label <> text ":" <+> pretty sol <+> parens (pretty (Set.size valids) <+> pretty (Set.size invalids))
-
-instance Show Candidate where
-  show = show . pretty
-
-candidateDoc :: RProgram -> Candidate -> Doc
-candidateDoc prog c@(Candidate sol _ _ label) = pretty c -- text label <> text ":" <+> programDoc pretty (programApplySolution sol prog)
-
-instance Pretty Goal where
-  pretty (Goal name env spec) = pretty env <+> text "|-" <+> text name <+> text "::" <+> pretty spec
-
-instance Show Goal where
-  show = show. pretty
-
-{- Input language -}
-
-instance Pretty ConstructorDef where
-  pretty (ConstructorDef name t) = text name <+> text "::" <+> pretty t
-
-instance Pretty PredDecl where
-  pretty (PredDecl p sorts) = angles $ text p <+> text "::" <+> hsep (map (\s -> pretty s <+> text "->") sorts) <+> pretty BoolS
-
-instance Pretty Declaration where
-  pretty (TypeDecl name tvs t) = text "type" <+> text name <+> hsep (map text tvs) <+> text "=" <+> pretty t
-  pretty (QualifierDecl fmls) = text "qualifier" <+> braces (commaSep $ map pretty fmls)
-  pretty (FuncDecl name t) = text name <+> text "::" <+> pretty t
-  pretty (DataDecl name typeVars predParams wfMetricMb ctors) = nest 2 (text "data" <+> text name <+> hsep (map text typeVars) <+>
-                                                            hsep (map pretty predParams) <+>
-                                                            optionMaybe wfMetricMb (\m -> text "decreases" <+> text m) <+> text "where") $+$
-                                                            vsep (map pretty ctors)
-  pretty (MeasureDecl name inSort outSort post) = text "measure" <+> text name <+> text "::" <+> pretty inSort <+> text "->"
-                                                  <+> if post == ftrue then pretty outSort else braces (pretty outSort <+> text "|" <+> pretty post)
-  pretty (SynthesisGoal name) = text name <+> text "= ??"
-
-{- AST node counting -}
-
--- | 'fmlNodeCount' @fml@ : size of @fml@ (in AST nodes)
-fmlNodeCount :: Formula -> Int
-fmlNodeCount (SetLit _ args) = 1 + sum (map fmlNodeCount args)
-fmlNodeCount (Unary _ e) = 1 + fmlNodeCount e
-fmlNodeCount (Binary _ l r) = 1 + fmlNodeCount l + fmlNodeCount r
-fmlNodeCount (Measure _ _ e) = 1 + fmlNodeCount e
-fmlNodeCount (Cons _ _ args) = 1 + sum (map fmlNodeCount args)
-fmlNodeCount (Pred _ args) = 1 + sum (map fmlNodeCount args)
-fmlNodeCount (All _ e) = 1 + fmlNodeCount e
-fmlNodeCount _ = 1
-
-fmlNodeCount' :: Formula -> Int
-fmlNodeCount' (BoolLit _) = 0
-fmlNodeCount' f = fmlNodeCount f
-
--- | 'typeNodeCount' @t@ : cumulative size of all refinements in @t@
-typeNodeCount :: RType -> Int
-typeNodeCount (ScalarT (DatatypeT _ tArgs pArgs) fml) = fmlNodeCount' fml + sum (map typeNodeCount tArgs) + sum (map fmlNodeCount' pArgs)
-typeNodeCount (ScalarT _ fml) = fmlNodeCount' fml
-typeNodeCount (FunctionT _ tArg tRes) = typeNodeCount tArg + typeNodeCount tRes
-
--- | 'programNodeCount' @p@ : size of @p@ (in AST nodes)
-programNodeCount :: RProgram -> Int
-programNodeCount (Program p _) = case p of
-  PSymbol _ -> 1
-  PApp e1 e2 -> 1 + programNodeCount e1 + programNodeCount e2
-  PFun _ e -> 1 + programNodeCount e
-  PIf c e1 e2 -> 1 + programNodeCount c + programNodeCount e1 + programNodeCount e2
-  PMatch e cases -> 1 + programNodeCount e + sum (map (\(Case _ _ e) -> programNodeCount e) cases)
-  PFix _ e -> 1 + programNodeCount e
-<<<<<<< HEAD
-  PLet defs p -> programNodeCount p + sum (map (\(_, p) -> programNodeCount p) defs)
-
-
-=======
-  PLet defs p ->
-    defsCount + programNodeCount p
-      where
-        defsCount = sum $ map (\(i, d) -> programNodeCount d + 1) defs
-
->>>>>>> 8836aa9c
+{-# LANGUAGE FlexibleInstances, UndecidableInstances, FlexibleContexts #-}
+
+module Synquid.Pretty (
+  -- * Interface
+  Pretty (..),
+  Doc,
+  renderPretty,
+  putDoc,
+  -- * Basic documents
+  empty,
+  isEmpty,
+  text,
+  linebreak,
+  semi,
+  lbrace, rbrace,
+  -- * Combinators
+  option,
+  optionMaybe,
+  (<+>), ($+$), (<>),
+  hcat,
+  vcat,
+  hsep,
+  vsep,
+  punctuate,
+  tupled,
+  -- * Enclosing
+  commaSep,
+  parens,
+  condParens,
+  dquotes,
+  brackets,
+  braces,
+  angles,
+  spaces,
+  -- * Indentation
+  nest,
+  -- * Structures
+  hMapDoc,
+  vMapDoc,
+  -- * Other
+  programDoc,
+  candidateDoc,
+  -- * Counting
+  typeNodeCount,
+  programNodeCount
+) where
+
+import Synquid.Logic
+import Synquid.Program
+import Synquid.SMTSolver
+import Synquid.Util
+
+import Text.PrettyPrint.ANSI.Leijen hiding ((<+>), (<$>), hsep, vsep)
+import qualified Text.PrettyPrint.ANSI.Leijen as L
+import qualified Data.Set as Set
+import Data.Set (Set)
+import qualified Data.Map as Map
+import Data.Map (Map, (!))
+
+import Control.Lens
+
+infixr 5 $+$
+infixr 6 <+>
+
+-- | Is document empty?
+isEmpty d = case renderCompact d of
+  SEmpty -> True
+  _ -> False
+
+-- | Separate two documents by space if both are nonempty
+doc1 <+> doc2 = if isEmpty doc1
+  then doc2
+  else if isEmpty doc2
+    then doc1
+    else doc1 L.<+> doc2
+
+-- | Separate two documents by linebreak if both are nonempty
+doc1 $+$ doc2 = if isEmpty doc1
+  then doc2
+  else if isEmpty doc2
+    then doc1
+    else doc1 L.<$> doc2
+
+-- | Separate by spaces
+hsep = foldr (<+>) empty
+-- | Separate by new lines
+vsep = foldr ($+$) empty
+-- | Separate by commas
+commaSep = hsep . punctuate comma
+
+-- | Enclose in spaces
+spaces d = space <> d <> space
+-- | Conditionally enclose in parentheses
+condParens b doc = if b then parens doc else doc
+
+-- | Conditionally produce a doc
+option b doc = if b then doc else empty
+
+-- | Convert a 'Just' value to doc
+optionMaybe mVal toDoc = case mVal of
+  Nothing -> empty
+  Just val -> toDoc val
+
+entryDoc keyDoc valDoc (k, v) = nest 2 $ (keyDoc k  <+> text "->") <+> valDoc v
+
+hMapDoc :: (k -> Doc) -> (v -> Doc) -> Map k v -> Doc
+hMapDoc keyDoc valDoc m = brackets (commaSep (map (entryDoc keyDoc valDoc) (Map.toList m)))
+
+vMapDoc :: (k -> Doc) -> (v -> Doc) -> Map k v -> Doc
+vMapDoc keyDoc valDoc m = vsep $ map (entryDoc keyDoc valDoc) (Map.toList m)
+
+{- Formulas -}
+
+instance Pretty Sort where
+  pretty IntS = text "Int"
+  pretty BoolS = text "Bool"
+  pretty (SetS el) = text "Set" <+> pretty el
+  pretty (VarS name) = text name
+  pretty (DataS name args) = text name <+> hsep (map (parens . pretty) args)
+  pretty UnknownS = text "?"
+
+instance Show Sort where
+  show = show . pretty
+
+instance Pretty UnOp where
+  pretty Neg = text "-"
+  pretty Abs = text "abs"
+  pretty Not = text "!"
+
+instance Show UnOp where
+  show = show . pretty
+
+instance Pretty BinOp where
+  pretty Times = text "*"
+  pretty Plus = text "+"
+  pretty Minus = text "-"
+  pretty Eq = text "=="
+  pretty Neq = text "/="
+  pretty Lt = text "<"
+  pretty Le = text "<="
+  pretty Gt = text ">"
+  pretty Ge = text ">="
+  pretty And = text "&&"
+  pretty Or = text "||"
+  pretty Implies = text "==>"
+  pretty Iff = text "<==>"
+  pretty Union = text "+"
+  pretty Intersect = text "*"
+  pretty Diff = text "-"
+  pretty Member = text "in"
+  pretty Subset = text "<="
+
+instance Show BinOp where
+  show = show . pretty
+
+-- | Binding power of a formula
+power :: Formula -> Int
+power (Unary _ _) = 6
+power (Binary op _ _)
+  | op `elem` [Times] = 5
+  | op `elem` [Plus, Minus] = 4
+  | op `elem` [Eq, Neq, Lt, Le, Gt, Ge] = 3
+  | op `elem` [And, Or] = 2
+  | op `elem` [Implies] = 1
+  | op `elem` [Iff] = 0
+power _ = 7
+
+-- | Pretty-printed formula
+fmlDoc :: Formula -> Doc
+fmlDoc fml = fmlDocAt (-1) fml
+
+-- | 'fmlDocAt' @n fml@ : print @expr@ in a context with binding power @n@
+fmlDocAt :: Int -> Formula -> Doc
+fmlDocAt n fml = condParens (n' <= n) (
+  case fml of
+    BoolLit b -> pretty b
+    IntLit i -> pretty i
+    SetLit _ elems -> brackets $ commaSep $ map pretty elems
+    Var s name -> text name -- <> text ":" <> pretty  s
+    Unknown s name -> if Map.null s then text name else hMapDoc pretty pretty s <> text name
+    Unary op e -> pretty op <> fmlDocAt n' e
+    Binary op e1 e2 -> fmlDocAt n' e1 <+> pretty op <+> fmlDocAt n' e2
+    Measure b name arg -> text name <+> pretty arg -- text name <> text ":" <> pretty  b <+> pretty arg
+    Cons b name args -> parens (text name <+> hsep (map pretty args))
+    Pred name args -> text name <+> hsep (map pretty args)
+    All x e -> parens (text "forall" <+> pretty x <+> text "." <+> pretty e)
+  )
+  where
+    n' = power fml
+
+instance Pretty Formula where pretty e = fmlDoc e
+
+instance Show Formula where
+  show = show . pretty
+
+instance Pretty Valuation where
+  pretty val = braces $ commaSep $ map pretty $ Set.toList val
+
+instance Pretty Solution where
+  pretty = hMapDoc text pretty
+
+instance Pretty QSpace where
+  pretty space = braces $ commaSep $ map pretty $ view qualifiers space
+
+instance Show QSpace where
+  show = show . pretty
+
+instance Pretty QMap where
+  pretty = vMapDoc text pretty
+
+instance Pretty SBaseType where
+  pretty IntT = text "Int"
+  pretty BoolT = text "Bool"
+  pretty (TypeVarT name) = text name -- if Map.null s then text name else hMapDoc pretty pretty s <> text name
+  pretty (DatatypeT name tArgs pArgs) = text name <+> hsep (map (parens . pretty) tArgs) <+> hsep (map (angles . pretty) pArgs)
+
+instance Pretty RBaseType where
+  pretty IntT = text "Int"
+  pretty BoolT = text "Bool"
+  pretty (TypeVarT name) = text name -- if Map.null s then text name else hMapDoc pretty pretty s <> text name
+  pretty (DatatypeT name tArgs pArgs) = text name <+> hsep (map (parens . pretty) tArgs) <+> hsep (map (angles . pretty) pArgs)
+
+instance Show RBaseType where
+  show = show . pretty
+
+caseDoc :: (TypeSkeleton r -> Doc) -> Case r -> Doc
+caseDoc tdoc cas = text (constructor cas) <+> hsep (map text $ argNames cas) <+> text "->" <+> programDoc tdoc (expr cas)
+
+programDoc :: (TypeSkeleton r -> Doc) -> Program r -> Doc
+programDoc tdoc (Program p typ) = let
+    pDoc = programDoc tdoc
+    withType doc = let td = tdoc typ in (option (not $ isEmpty td) $ braces td) <+> doc
+  in case p of
+    PSymbol s -> withType $ text s
+    PApp f x -> case x of
+      Program (PSymbol _) _ -> pDoc f <+> pDoc x
+      _ -> pDoc f <+> parens (pDoc x)
+    PFun x e -> withType (text "\\" <> text x <+> text ".") <+> pDoc e
+    PIf c t e -> nest 2 $ withType (text "if" <+> pDoc c) $+$ (text "then" <+> pDoc t) $+$ (text "else" <+> pDoc e)
+    PMatch l cases -> nest 2 $ withType (text "match" <+> pDoc l <+> text "with") $+$ vsep (map (caseDoc tdoc) cases)
+    PFix fs e -> pDoc e -- nest 2 $ withType (text "fix" <+> hsep (map text fs) <+> text ".") $+$ pDoc e
+    PLet defs p -> pDoc p $+$ option (not $ null defs) (indent 2 (nest 2 (text "where" $+$ vsep (map (\(name, p) -> nest 2 (text name <+> text "=" <+> pDoc p)) defs))))
+
+instance (Pretty (TypeSkeleton r)) => Pretty (Program r) where
+  pretty = programDoc pretty
+
+instance (Pretty (TypeSkeleton r)) => Show (Program r) where
+  show = show . pretty
+
+prettySType :: SType -> Doc
+prettySType (ScalarT base _) = pretty base
+prettySType (FunctionT _ t1 t2) = parens (pretty t1 <+> text "->" <+> pretty t2)
+
+instance Pretty SType where
+  pretty = prettySType
+
+instance Show SType where
+ show = show . pretty
+
+prettyType :: RType -> Doc
+prettyType (ScalarT base (BoolLit True)) = pretty base
+prettyType (ScalarT base fml) = braces (pretty base <> text "|" <> pretty fml)
+prettyType (FunctionT x t1 t2) = parens (text x <> text ":" <> pretty t1 <+> text "->" <+> pretty t2)
+
+instance Pretty RType where
+  pretty = prettyType
+
+instance Show RType where
+ show = show . pretty
+
+instance Pretty SSchema where
+  pretty sch = case sch of
+    Monotype t -> pretty t
+    ForallT a sch' -> angles (text a) <+> text "." <+> pretty sch'
+    ForallP p sorts sch' -> angles (text p <+> text "::" <+> hsep (map (\s -> pretty s <+> text "->") sorts) <+> pretty BoolS) <+> text "." <+> pretty sch'
+
+instance Show SSchema where
+ show = show . pretty
+
+instance Pretty RSchema where
+  pretty sch = case sch of
+    Monotype t -> pretty t
+    ForallT a sch' -> angles (text a) <+> text "." <+> pretty sch'
+    ForallP p sorts sch' -> angles (text p <+> text "::" <+> hsep (map (\s -> pretty s <+> text "->") sorts) <+> pretty BoolS) <+> text "." <+> pretty sch'
+
+instance Show RSchema where
+  show = show . pretty
+
+instance Pretty TypeSubstitution where
+  pretty = hMapDoc text pretty
+
+prettyBinding (name, typ) = text name <+> text "::" <+> pretty typ
+
+prettyAssumptions env = commaSep (map pretty (Set.toList $ env ^. assumptions))
+prettyBindings env = commaSep (map pretty (Map.keys $ removeDomain (env ^. constants) (allSymbols env)))
+-- prettyBindings env = hMapDoc pretty pretty (removeDomain (env ^. constants) (allSymbols env))
+-- prettyBindings env = empty
+prettyGhosts env = hMapDoc pretty pretty (env ^. ghosts)
+
+instance Pretty Environment where
+  pretty env = prettyBindings env <+> prettyGhosts env <+> prettyAssumptions env
+
+prettyConstraint :: Constraint -> Doc
+prettyConstraint (Subtype env t1 t2 False) = prettyBindings env <+> prettyAssumptions env <+> text "|-" <+> pretty t1 <+> text "<:" <+> pretty t2
+prettyConstraint (Subtype env t1 t2 True) = prettyBindings env <+> prettyAssumptions env <+> text "|-" <+> pretty t1 <+> text "/\\" <+> pretty t2
+prettyConstraint (WellFormed env t) = prettyBindings env <+> text "|-" <+> pretty t
+prettyConstraint (WellFormedCond env c) = prettyBindings env <+> text "|-" <+> pretty c
+prettyConstraint (WellFormedMatchCond env c) = prettyBindings env <+> text "|- (match)" <+> pretty c
+prettyConstraint (WellFormedPredicate _ sorts p) = text "|-" <+> pretty p <+> text "::" <+> hsep (map (\s -> pretty s <+> text "->") sorts) <+> pretty BoolS
+
+instance Pretty Constraint where
+  pretty = prettyConstraint
+
+instance Show Constraint where
+  show = show . pretty
+
+instance Pretty Candidate where
+  pretty (Candidate sol valids invalids label) = text label <> text ":" <+> pretty sol <+> parens (pretty (Set.size valids) <+> pretty (Set.size invalids))
+
+instance Show Candidate where
+  show = show . pretty
+
+candidateDoc :: RProgram -> Candidate -> Doc
+candidateDoc prog c@(Candidate sol _ _ label) = pretty c -- text label <> text ":" <+> programDoc pretty (programApplySolution sol prog)
+
+instance Pretty Goal where
+  pretty (Goal name env spec) = pretty env <+> text "|-" <+> text name <+> text "::" <+> pretty spec
+
+instance Show Goal where
+  show = show. pretty
+
+{- Input language -}
+
+instance Pretty ConstructorDef where
+  pretty (ConstructorDef name t) = text name <+> text "::" <+> pretty t
+
+instance Pretty PredDecl where
+  pretty (PredDecl p sorts) = angles $ text p <+> text "::" <+> hsep (map (\s -> pretty s <+> text "->") sorts) <+> pretty BoolS
+
+instance Pretty Declaration where
+  pretty (TypeDecl name tvs t) = text "type" <+> text name <+> hsep (map text tvs) <+> text "=" <+> pretty t
+  pretty (QualifierDecl fmls) = text "qualifier" <+> braces (commaSep $ map pretty fmls)
+  pretty (FuncDecl name t) = text name <+> text "::" <+> pretty t
+  pretty (DataDecl name typeVars predParams wfMetricMb ctors) = nest 2 (text "data" <+> text name <+> hsep (map text typeVars) <+>
+                                                            hsep (map pretty predParams) <+>
+                                                            optionMaybe wfMetricMb (\m -> text "decreases" <+> text m) <+> text "where") $+$
+                                                            vsep (map pretty ctors)
+  pretty (MeasureDecl name inSort outSort post) = text "measure" <+> text name <+> text "::" <+> pretty inSort <+> text "->"
+                                                  <+> if post == ftrue then pretty outSort else braces (pretty outSort <+> text "|" <+> pretty post)
+  pretty (SynthesisGoal name) = text name <+> text "= ??"
+
+{- AST node counting -}
+
+-- | 'fmlNodeCount' @fml@ : size of @fml@ (in AST nodes)
+fmlNodeCount :: Formula -> Int
+fmlNodeCount (SetLit _ args) = 1 + sum (map fmlNodeCount args)
+fmlNodeCount (Unary _ e) = 1 + fmlNodeCount e
+fmlNodeCount (Binary _ l r) = 1 + fmlNodeCount l + fmlNodeCount r
+fmlNodeCount (Measure _ _ e) = 1 + fmlNodeCount e
+fmlNodeCount (Cons _ _ args) = 1 + sum (map fmlNodeCount args)
+fmlNodeCount (Pred _ args) = 1 + sum (map fmlNodeCount args)
+fmlNodeCount (All _ e) = 1 + fmlNodeCount e
+fmlNodeCount _ = 1
+
+fmlNodeCount' :: Formula -> Int
+fmlNodeCount' (BoolLit _) = 0
+fmlNodeCount' f = fmlNodeCount f
+
+-- | 'typeNodeCount' @t@ : cumulative size of all refinements in @t@
+typeNodeCount :: RType -> Int
+typeNodeCount (ScalarT (DatatypeT _ tArgs pArgs) fml) = fmlNodeCount' fml + sum (map typeNodeCount tArgs) + sum (map fmlNodeCount' pArgs)
+typeNodeCount (ScalarT _ fml) = fmlNodeCount' fml
+typeNodeCount (FunctionT _ tArg tRes) = typeNodeCount tArg + typeNodeCount tRes
+
+-- | 'programNodeCount' @p@ : size of @p@ (in AST nodes)
+programNodeCount :: RProgram -> Int
+programNodeCount (Program p _) = case p of
+  PSymbol _ -> 1
+  PApp e1 e2 -> 1 + programNodeCount e1 + programNodeCount e2
+  PFun _ e -> 1 + programNodeCount e
+  PIf c e1 e2 -> 1 + programNodeCount c + programNodeCount e1 + programNodeCount e2
+  PMatch e cases -> 1 + programNodeCount e + sum (map (\(Case _ _ e) -> programNodeCount e) cases)
+  PFix _ e -> 1 + programNodeCount e
+  PLet defs p ->
+    defsCount + programNodeCount p
+      where
+        defsCount = sum $ map (\(i, d) -> programNodeCount d + 1) defs