{-# LANGUAGE FlexibleInstances, UndecidableInstances, FlexibleContexts #-}

module Synquid.Pretty (
  -- * Interface
  Pretty (..),
  Doc,
  renderPretty,
  putDoc,
  -- * Basic documents
  empty,
  isEmpty,
  text,
  linebreak,
  semi,
  lbrace, rbrace,
  -- * Combinators
  option,
  optionMaybe,
  (<+>), ($+$), (<>), (</>),
  hcat,
  vcat,
  hsep,
  vsep,
  punctuate,
  tupled,
  -- * Enclosing
  commaSep,
  parens,
  condParens,
  squotes,
  dquotes,
  brackets,
  braces,
  angles,
  spaces,
  -- * Indentation
  nest,
  hang,
  indent,
  -- * Structures
  hMapDoc,
  vMapDoc,
  -- * Programs
  prettySpec,
  prettySolution,
  -- * Highlighting
  plain,
  errorDoc,
  -- * Counting
  typeNodeCount,
  programNodeCount
) where

import Synquid.Logic
import Synquid.Type
import Synquid.Error
import Synquid.Program
import Synquid.Tokens
import Synquid.Util

import Text.PrettyPrint.ANSI.Leijen hiding ((<+>), (<$>), hsep, vsep)
import qualified Text.PrettyPrint.ANSI.Leijen as L
import qualified Data.Set as Set
import Data.Set (Set)
import qualified Data.Map as Map
import Data.Map (Map, (!))

import Control.Lens

infixr 5 $+$
infixr 6 <+>

tab = 2

-- | Is document empty?
isEmpty d = case renderCompact d of
  SEmpty -> True
  _ -> False

-- | Separate two documents by space if both are nonempty
doc1 <+> doc2 = if isEmpty doc1
  then doc2
  else if isEmpty doc2
    then doc1
    else doc1 L.<+> doc2

-- | Separate two documents by linebreak if both are nonempty
doc1 $+$ doc2 = if isEmpty doc1
  then doc2
  else if isEmpty doc2
    then doc1
    else doc1 L.<$> doc2

-- | Separate by spaces
hsep = foldr (<+>) empty
-- | Separate by new lines
vsep = foldr ($+$) empty
-- | Separate by commas
commaSep = hsep . punctuate comma

-- | Enclose in spaces
spaces d = space <> d <> space
-- | Conditionally enclose in parentheses
condParens b doc = if b then parens doc else doc

-- | Conditionally produce a doc
option b doc = if b then doc else empty

-- | Convert a 'Just' value to doc
optionMaybe mVal toDoc = case mVal of
  Nothing -> empty
  Just val -> toDoc val

entryDoc keyDoc valDoc (k, v) = nest 2 $ (keyDoc k  <+> text "->") <+> valDoc v

hMapDoc :: (k -> Doc) -> (v -> Doc) -> Map k v -> Doc
hMapDoc keyDoc valDoc m = brackets (commaSep (map (entryDoc keyDoc valDoc) (Map.toList m)))

vMapDoc :: (k -> Doc) -> (v -> Doc) -> Map k v -> Doc
vMapDoc keyDoc valDoc m = vsep $ map (entryDoc keyDoc valDoc) (Map.toList m)

{- Syntax highlighting -}

errorDoc = red
keyword = bold . blue . text
parenDoc = dullwhite
operator = dullwhite . text
special = bold . text
intLiteral = dullcyan . pretty

hlParens = enclose (parenDoc lparen) (parenDoc rparen)
hlBraces = enclose (parenDoc lbrace) (parenDoc rbrace)
hlAngles = enclose (parenDoc langle) (parenDoc rangle)
hlBrackets = enclose (parenDoc lbracket) (parenDoc rbracket)

condHlParens b doc = if b then hlParens doc else doc

{- Formulas -}

instance Pretty Sort where
  pretty IntS = text "Int"
  pretty BoolS = text "Bool"
  pretty (SetS el) = text "Set" <+> pretty el
  pretty (VarS name) = text name
  pretty (DataS name args) = text name <+> hsep (map (hlParens . pretty) args)
  pretty AnyS = operator "?"

instance Show Sort where
  show = show . pretty
  
instance Pretty PredSig where
  pretty (PredSig p argSorts resSort) = hlAngles $ text p <+> text "::" <+> hsep (map (\s -> pretty s <+> text "->") argSorts) <+> pretty resSort  

instance Pretty UnOp where
  pretty op = operator $ unOpTokens Map.! op

instance Show UnOp where
  show = show . pretty

instance Pretty BinOp where
  pretty op = operator $ binOpTokens Map.! op

instance Show BinOp where
  show = show . pretty

-- | Binding power of a formula
power :: Formula -> Int
power (Pred _ _ _) = 9
power (Cons _ _ _) = 9
power (Unary _ _) = 8
power (Binary op _ _)
  | op `elem` [Times, Intersect] = 7
  | op `elem` [Plus, Minus, Union, Diff] = 6
  | op `elem` [Eq, Neq, Lt, Le, Gt, Ge, Member, Subset] = 5
  | op `elem` [And, Or] = 4
  | op `elem` [Implies] = 3
  | op `elem` [Iff] = 2
power (All _ _) = 1
power (Ite _ _ _) = 1
power _ = 10

-- | Pretty-printed formula
fmlDoc :: Formula -> Doc
fmlDoc fml = fmlDocAt 0 fml

-- | 'fmlDocAt' @n fml@ : print @expr@ in a context with binding power @n@
fmlDocAt :: Int -> Formula -> Doc
fmlDocAt n fml = condHlParens (n' <= n) (
  case fml of
    BoolLit b -> pretty b
    IntLit i -> intLiteral i
    SetLit s elems -> withSort (SetS s) $ (hlBrackets $ commaSep $ map fmlDoc elems)
    Var s name -> withSort s $ if name == valueVarName then special name else text name
    Unknown s name -> if Map.null s then text name else hMapDoc pretty pretty s <> text name
    Unary op e -> pretty op <> fmlDocAt n' e
    Binary op e1 e2 -> fmlDocAt n' e1 <+> pretty op <+> fmlDocAt n' e2
    Ite e0 e1 e2 -> keyword "if" <+> fmlDoc e0 <+> keyword "then" <+> fmlDoc e1 <+> keyword "else" <+> fmlDoc e2
    Pred b name args -> withSort b $ text name <+> hsep (map (fmlDocAt n') args)
    Cons b name args -> withSort b $ hlParens (text name <+> hsep (map (fmlDocAt n') args))
    All x e -> keyword "forall" <+> pretty x <+> operator "." <+> fmlDoc e
  )
  where
    n' = power fml
    withSort s doc = doc -- <> text ":" <> pretty s

instance Pretty Formula where pretty e = fmlDoc e

instance Show Formula where
  show = show . pretty

instance Pretty Valuation where
  pretty val = braces $ commaSep $ map pretty $ Set.toList val

instance Pretty Solution where
  pretty = hMapDoc text pretty

instance Pretty QSpace where
  pretty space = braces $ commaSep $ map pretty $ view qualifiers space

instance Show QSpace where
  show = show . pretty

instance Pretty QMap where
  pretty = vMapDoc text pretty
  
{- Types -}

prettyBase :: Pretty r => (TypeSkeleton r -> Doc) -> BaseType r -> Doc
prettyBase prettyType base = case base of 
  IntT -> text "Int"
  BoolT -> text "Bool"
  TypeVarT name -> text name -- if Map.null s then text name else hMapDoc pretty pretty s <> text name
  DatatypeT name tArgs pArgs -> text name <+> hsep (map prettyType tArgs) <+> hsep (map (hlAngles . pretty) pArgs)

instance Pretty (BaseType ()) where
  pretty = prettyBase (hlParens . pretty)

instance Pretty (BaseType Formula) where
  pretty = prettyBase (prettyTypeAt 1)

instance Show (BaseType Formula) where
  show = show . pretty
  
prettySType :: SType -> Doc
prettySType (ScalarT base _) = pretty base
prettySType (FunctionT _ t1 t2) = hlParens (pretty t1 <+> operator "->" <+> pretty t2)
prettySType AnyT = text "_"

instance Pretty SType where
  pretty = prettySType

instance Show SType where
 show = show . pretty

-- | Pretty-printed refinement type
prettyType :: RType -> Doc
prettyType t = prettyTypeAt 0 t

-- | Binding power of a type
typePower :: RType -> Int
typePower (FunctionT _ _ _) = 1
typePower (ScalarT (DatatypeT _ tArgs pArgs) r)
  | ((not (null tArgs) || not (null pArgs)) && (r == ftrue)) = 2
typePower _ = 3

prettyTypeAt :: Int -> RType -> Doc
prettyTypeAt n t = condHlParens (n' <= n) (
  case t of
    ScalarT base (BoolLit True) -> pretty base
    ScalarT base fml -> hlBraces (pretty base <> operator "|" <> pretty fml)
    AnyT -> text "_"
    FunctionT x t1 t2 -> text x <> operator ":" <> prettyTypeAt n' t1 <+> operator "->" <+> prettyTypeAt 0 t2
  )
  where
    n' = typePower t

instance Pretty RType where
  pretty = prettyType

instance Show RType where
 show = show . pretty
 
prettySchema :: Pretty (TypeSkeleton r) => SchemaSkeleton r -> Doc
prettySchema sch = case sch of
  Monotype t -> pretty t
  ForallT a sch' -> hlAngles (text a) <+> operator "." <+> prettySchema sch'
  ForallP sig sch' -> pretty sig <+> operator "." <+> prettySchema sch'

instance Pretty SSchema where
  pretty = prettySchema

instance Show SSchema where
 show = show . pretty

instance Pretty RSchema where
  pretty = prettySchema

instance Show RSchema where
  show = show . pretty

{- Programs -}  

prettyCase :: (Pretty t) => Case t -> Doc
prettyCase cas = hang tab $ text (constructor cas) <+> hsep (map text $ argNames cas) <+> operator "->" </> prettyProgram (expr cas)

prettyProgram :: (Pretty t) => Program t -> Doc
prettyProgram (Program p typ) = case p of
    PSymbol s -> case asInteger s of 
                  Nothing -> if s == valueVarName then special s else text s
                  Just n -> intLiteral n
    PApp f x -> let
      optParens p = case p of
        Program (PSymbol _) _ -> prettyProgram p
        Program PHole _ -> prettyProgram p
        _ -> hlParens (prettyProgram p)
      prefix = hang tab $ prettyProgram f </> optParens x
      in case content f of
          PSymbol name -> if name `elem` Map.elems unOpTokens
                            then hang tab $ operator name <+> optParens x
                            else prefix
          PApp g y -> case content g of
            PSymbol name -> if name `elem` Map.elems binOpTokens
                              then hang tab $ optParens y </> operator name </> optParens x -- Binary operator: use infix notation
                              else prefix
            _ -> prefix
          _ -> prefix
    PFun x e -> nest 2 $ operator "\\" <> text x <+> operator "." </> prettyProgram e
    PIf c t e -> linebreak <> (hang tab $ keyword "if" <+> prettyProgram c $+$ (hang tab (keyword "then" </> prettyProgram t)) $+$ (hang tab (keyword "else" </> prettyProgram e)))
    PMatch l cases -> linebreak <> (hang tab $ keyword "match" <+> prettyProgram l <+> keyword "with" $+$ vsep (map prettyCase cases))
    PFix fs e -> prettyProgram e
    PLet x e e' -> align $ hang tab (keyword "let" <+> text x <+> operator "=" </> prettyProgram e </> keyword "in") $+$ prettyProgram e'
    PHole -> if show (pretty typ) == dontCare then operator "??" else hlParens $ operator "?? ::" <+> pretty typ
    PErr -> keyword "error"

instance (Pretty t) => Pretty (Program t) where
  pretty = prettyProgram

instance (Pretty t) => Show (Program t) where
  show = show . pretty

instance Pretty TypeSubstitution where
  pretty = hMapDoc text pretty
  
instance Pretty MeasureCase where
  pretty (MeasureCase cons args def) = text cons <+> hsep (map text args) <+> text "->" <+> pretty def
  
instance Pretty MeasureDef where
  pretty (MeasureDef inSort outSort defs post) = nest 2 (pretty inSort <+> text "->" <+> pretty outSort <+> braces (pretty post) $+$ vsep (map pretty defs))

prettyBinding (name, typ) = text name <+> operator "::" <+> pretty typ

prettyAssumptions env = commaSep (map pretty (Set.toList $ env ^. assumptions))
prettyBindings env = commaSep (map pretty (Map.keys $ removeDomain (env ^. constants) (allSymbols env)))
-- prettyBindings env = hMapDoc pretty pretty (removeDomain (env ^. constants) (allSymbols env))
-- prettyBindings env = empty
prettyGhosts env = hMapDoc pretty pretty (env ^. ghosts)

instance Pretty Environment where
  pretty env = prettyBindings env <+> prettyGhosts env <+> prettyAssumptions env
  
prettySortConstraint :: SortConstraint -> Doc
prettySortConstraint (SameSort sl sr) = pretty sl <+> text "=" <+> pretty sr
prettySortConstraint (IsOrd s) = text "Ord" <+> pretty s

instance Pretty SortConstraint where
  pretty = prettySortConstraint

instance Show SortConstraint where
  show = show . pretty

prettyConstraint :: Constraint -> Doc
prettyConstraint (Subtype env t1 t2 False) = prettyBindings env <+> prettyAssumptions env <+> operator "|-" <+> pretty t1 <+> operator "<:" <+> pretty t2
prettyConstraint (Subtype env t1 t2 True) = prettyBindings env <+> prettyAssumptions env <+> operator "|-" <+> pretty t1 <+> operator "/\\" <+> pretty t2
prettyConstraint (WellFormed env t) = prettyBindings env <+> operator "|-" <+> pretty t
prettyConstraint (WellFormedCond env c) = prettyBindings env <+> operator "|-" <+> pretty c
prettyConstraint (WellFormedMatchCond env c) = prettyBindings env <+> operator "|- (match)" <+> pretty c
prettyConstraint (WellFormedPredicate _ sorts p) = operator "|-" <+> pretty p <+> operator "::" <+> hsep (map (\s -> pretty s <+> operator "->") sorts) <+> pretty BoolS

instance Pretty Constraint where
  pretty = prettyConstraint

instance Show Constraint where
  show = show . pretty

instance Pretty Candidate where
  pretty (Candidate sol valids invalids label) = text label <> text ":" <+> pretty sol <+> parens (pretty (Set.size valids) <+> pretty (Set.size invalids))

instance Show Candidate where
  show = show . pretty
  
instance Pretty Goal where
  pretty (Goal name env spec impl depth _) = pretty env <+> operator "|-" <+> text name <+> operator "::" <+> pretty spec $+$ text name <+> operator "=" <+> pretty impl $+$ parens (text "depth:" <+> pretty depth)

instance Show Goal where
  show = show. pretty
  
prettySpec g@(Goal name _ _ _ _ _) = text name <+> operator "::" <+> pretty (unresolvedSpec g)
prettySolution (Goal name _ _ _ _ _) prog = text name <+> operator "=" </> pretty prog

{- Input language -}

instance Pretty ConstructorSig where
  pretty (ConstructorSig name t) = text name <+> text "::" <+> pretty t

<<<<<<< HEAD
instance Pretty PredSig where
  pretty (PredSig p argSorts resSort) = hlAngles $ text p <+> text "::" <+> hsep (map (\s -> pretty s <+> text "->") argSorts) <+> pretty resSort
  
prettyVarianceParam (predSig, contra) = pretty predSig <> (if contra then pretty Not else empty)

instance Pretty Declaration where
=======
instance Pretty BareDeclaration where
>>>>>>> f74c1603
  pretty (TypeDecl name tvs t) = keyword "type" <+> text name <+> hsep (map text tvs) <+> operator "=" <+> pretty t
  pretty (QualifierDecl fmls) = keyword "qualifier" <+> hlBraces (commaSep $ map pretty fmls)
  pretty (FuncDecl name t) = text name <+> operator "::" <+> pretty t
  pretty (DataDecl name tParams pParams ctors) = hang tab $ 
    keyword "data" <+> text name <+> hsep (map text tParams) <+> hsep (map prettyVarianceParam pParams) <+> keyword "where" 
    $+$ vsep (map pretty ctors)
  pretty (MeasureDecl name inSort outSort post cases isTermination) = hang tab $ 
    if isTermination then keyword "termination" else empty
    <+> keyword "measure" <+> text name <+> operator "::" <+> pretty inSort <+> operator "->"
    <+> if post == ftrue then pretty outSort else hlBraces (pretty outSort <+> operator "|" <+> pretty post) <+> keyword "where"
    $+$ vsep (map pretty cases)                                                        
  pretty (SynthesisGoal name impl) = text name <+> operator "=" <+> pretty impl
  pretty (MutualDecl names) = keyword "mutual" <+> commaSep (map text names)
  pretty (InlineDecl name args body) = keyword "inline" <+> text name <+> hsep (map text args) <+> operator "=" <+> pretty body
  
instance Pretty a => Pretty (Pos a) where
  pretty (Pos _ x) = pretty x
  
prettyError (ErrorMessage ParseError pos descr) = align $ hang tab $ 
  errorDoc (hcat $ map (<> colon) [text (sourceName pos), pretty (sourceLine pos), pretty (sourceColumn pos), text " Parse Error"]) $+$
  pretty descr    
prettyError (ErrorMessage ResolutionError pos descr) = hang tab $ 
  errorDoc (hcat $ map (<> colon) [text (sourceName pos), pretty (sourceLine pos), text " Resolution Error"]) $+$
  pretty descr  
prettyError (ErrorMessage TypeError pos descr) = hang tab $ 
  errorDoc (hcat $ map (<> colon) [text (sourceName pos), pretty (sourceLine pos), text " No Solution. Last candidate failed with error"]) $+$
  pretty descr
    
instance Pretty ErrorMessage where
  pretty = prettyError        

{- AST node counting -}

-- | 'fmlNodeCount' @fml@ : size of @fml@ (in AST nodes)
fmlNodeCount :: Formula -> Int
fmlNodeCount (SetLit _ args) = 1 + sum (map fmlNodeCount args)
fmlNodeCount (Unary _ e) = 1 + fmlNodeCount e
fmlNodeCount (Binary _ l r) = 1 + fmlNodeCount l + fmlNodeCount r
fmlNodeCount (Ite c l r) = 1 + fmlNodeCount c + fmlNodeCount l + fmlNodeCount r
fmlNodeCount (Pred _ _ args) = 1 + sum (map fmlNodeCount args)
fmlNodeCount (Cons _ _ args) = 1 + sum (map fmlNodeCount args)
fmlNodeCount (All _ e) = 1 + fmlNodeCount e
fmlNodeCount _ = 1

fmlNodeCount' :: Formula -> Int
fmlNodeCount' (BoolLit _) = 0
fmlNodeCount' f = fmlNodeCount f

-- | 'typeNodeCount' @t@ : cumulative size of all refinements in @t@
typeNodeCount :: RType -> Int
typeNodeCount (ScalarT (DatatypeT _ tArgs pArgs) fml) = fmlNodeCount' fml + sum (map typeNodeCount tArgs) + sum (map fmlNodeCount' pArgs)
typeNodeCount (ScalarT _ fml) = fmlNodeCount' fml
typeNodeCount (FunctionT _ tArg tRes) = typeNodeCount tArg + typeNodeCount tRes

-- | 'programNodeCount' @p@ : size of @p@ (in AST nodes)
programNodeCount :: RProgram -> Int
programNodeCount (Program p _) = case p of
  PSymbol _ -> 1
  PApp e1 e2 -> 1 + programNodeCount e1 + programNodeCount e2
  PFun _ e -> 1 + programNodeCount e
  PIf c e1 e2 -> 1 + programNodeCount c + programNodeCount e1 + programNodeCount e2
  PMatch e cases -> 1 + programNodeCount e + sum (map (\(Case _ _ e) -> programNodeCount e) cases)
  PFix _ e -> 1 + programNodeCount e
  PLet x e e' -> 1 + programNodeCount e + programNodeCount e'
  PHole -> 0
  PErr -> 1
<|MERGE_RESOLUTION|>--- conflicted
+++ resolved
@@ -1,480 +1,473 @@
-{-# LANGUAGE FlexibleInstances, UndecidableInstances, FlexibleContexts #-}
-
-module Synquid.Pretty (
-  -- * Interface
-  Pretty (..),
-  Doc,
-  renderPretty,
-  putDoc,
-  -- * Basic documents
-  empty,
-  isEmpty,
-  text,
-  linebreak,
-  semi,
-  lbrace, rbrace,
-  -- * Combinators
-  option,
-  optionMaybe,
-  (<+>), ($+$), (<>), (</>),
-  hcat,
-  vcat,
-  hsep,
-  vsep,
-  punctuate,
-  tupled,
-  -- * Enclosing
-  commaSep,
-  parens,
-  condParens,
-  squotes,
-  dquotes,
-  brackets,
-  braces,
-  angles,
-  spaces,
-  -- * Indentation
-  nest,
-  hang,
-  indent,
-  -- * Structures
-  hMapDoc,
-  vMapDoc,
-  -- * Programs
-  prettySpec,
-  prettySolution,
-  -- * Highlighting
-  plain,
-  errorDoc,
-  -- * Counting
-  typeNodeCount,
-  programNodeCount
-) where
-
-import Synquid.Logic
-import Synquid.Type
-import Synquid.Error
-import Synquid.Program
-import Synquid.Tokens
-import Synquid.Util
-
-import Text.PrettyPrint.ANSI.Leijen hiding ((<+>), (<$>), hsep, vsep)
-import qualified Text.PrettyPrint.ANSI.Leijen as L
-import qualified Data.Set as Set
-import Data.Set (Set)
-import qualified Data.Map as Map
-import Data.Map (Map, (!))
-
-import Control.Lens
-
-infixr 5 $+$
-infixr 6 <+>
-
-tab = 2
-
--- | Is document empty?
-isEmpty d = case renderCompact d of
-  SEmpty -> True
-  _ -> False
-
--- | Separate two documents by space if both are nonempty
-doc1 <+> doc2 = if isEmpty doc1
-  then doc2
-  else if isEmpty doc2
-    then doc1
-    else doc1 L.<+> doc2
-
--- | Separate two documents by linebreak if both are nonempty
-doc1 $+$ doc2 = if isEmpty doc1
-  then doc2
-  else if isEmpty doc2
-    then doc1
-    else doc1 L.<$> doc2
-
--- | Separate by spaces
-hsep = foldr (<+>) empty
--- | Separate by new lines
-vsep = foldr ($+$) empty
--- | Separate by commas
-commaSep = hsep . punctuate comma
-
--- | Enclose in spaces
-spaces d = space <> d <> space
--- | Conditionally enclose in parentheses
-condParens b doc = if b then parens doc else doc
-
--- | Conditionally produce a doc
-option b doc = if b then doc else empty
-
--- | Convert a 'Just' value to doc
-optionMaybe mVal toDoc = case mVal of
-  Nothing -> empty
-  Just val -> toDoc val
-
-entryDoc keyDoc valDoc (k, v) = nest 2 $ (keyDoc k  <+> text "->") <+> valDoc v
-
-hMapDoc :: (k -> Doc) -> (v -> Doc) -> Map k v -> Doc
-hMapDoc keyDoc valDoc m = brackets (commaSep (map (entryDoc keyDoc valDoc) (Map.toList m)))
-
-vMapDoc :: (k -> Doc) -> (v -> Doc) -> Map k v -> Doc
-vMapDoc keyDoc valDoc m = vsep $ map (entryDoc keyDoc valDoc) (Map.toList m)
-
-{- Syntax highlighting -}
-
-errorDoc = red
-keyword = bold . blue . text
-parenDoc = dullwhite
-operator = dullwhite . text
-special = bold . text
-intLiteral = dullcyan . pretty
-
-hlParens = enclose (parenDoc lparen) (parenDoc rparen)
-hlBraces = enclose (parenDoc lbrace) (parenDoc rbrace)
-hlAngles = enclose (parenDoc langle) (parenDoc rangle)
-hlBrackets = enclose (parenDoc lbracket) (parenDoc rbracket)
-
-condHlParens b doc = if b then hlParens doc else doc
-
-{- Formulas -}
-
-instance Pretty Sort where
-  pretty IntS = text "Int"
-  pretty BoolS = text "Bool"
-  pretty (SetS el) = text "Set" <+> pretty el
-  pretty (VarS name) = text name
-  pretty (DataS name args) = text name <+> hsep (map (hlParens . pretty) args)
-  pretty AnyS = operator "?"
-
-instance Show Sort where
-  show = show . pretty
-  
-instance Pretty PredSig where
-  pretty (PredSig p argSorts resSort) = hlAngles $ text p <+> text "::" <+> hsep (map (\s -> pretty s <+> text "->") argSorts) <+> pretty resSort  
-
-instance Pretty UnOp where
-  pretty op = operator $ unOpTokens Map.! op
-
-instance Show UnOp where
-  show = show . pretty
-
-instance Pretty BinOp where
-  pretty op = operator $ binOpTokens Map.! op
-
-instance Show BinOp where
-  show = show . pretty
-
--- | Binding power of a formula
-power :: Formula -> Int
-power (Pred _ _ _) = 9
-power (Cons _ _ _) = 9
-power (Unary _ _) = 8
-power (Binary op _ _)
-  | op `elem` [Times, Intersect] = 7
-  | op `elem` [Plus, Minus, Union, Diff] = 6
-  | op `elem` [Eq, Neq, Lt, Le, Gt, Ge, Member, Subset] = 5
-  | op `elem` [And, Or] = 4
-  | op `elem` [Implies] = 3
-  | op `elem` [Iff] = 2
-power (All _ _) = 1
-power (Ite _ _ _) = 1
-power _ = 10
-
--- | Pretty-printed formula
-fmlDoc :: Formula -> Doc
-fmlDoc fml = fmlDocAt 0 fml
-
--- | 'fmlDocAt' @n fml@ : print @expr@ in a context with binding power @n@
-fmlDocAt :: Int -> Formula -> Doc
-fmlDocAt n fml = condHlParens (n' <= n) (
-  case fml of
-    BoolLit b -> pretty b
-    IntLit i -> intLiteral i
-    SetLit s elems -> withSort (SetS s) $ (hlBrackets $ commaSep $ map fmlDoc elems)
-    Var s name -> withSort s $ if name == valueVarName then special name else text name
-    Unknown s name -> if Map.null s then text name else hMapDoc pretty pretty s <> text name
-    Unary op e -> pretty op <> fmlDocAt n' e
-    Binary op e1 e2 -> fmlDocAt n' e1 <+> pretty op <+> fmlDocAt n' e2
-    Ite e0 e1 e2 -> keyword "if" <+> fmlDoc e0 <+> keyword "then" <+> fmlDoc e1 <+> keyword "else" <+> fmlDoc e2
-    Pred b name args -> withSort b $ text name <+> hsep (map (fmlDocAt n') args)
-    Cons b name args -> withSort b $ hlParens (text name <+> hsep (map (fmlDocAt n') args))
-    All x e -> keyword "forall" <+> pretty x <+> operator "." <+> fmlDoc e
-  )
-  where
-    n' = power fml
-    withSort s doc = doc -- <> text ":" <> pretty s
-
-instance Pretty Formula where pretty e = fmlDoc e
-
-instance Show Formula where
-  show = show . pretty
-
-instance Pretty Valuation where
-  pretty val = braces $ commaSep $ map pretty $ Set.toList val
-
-instance Pretty Solution where
-  pretty = hMapDoc text pretty
-
-instance Pretty QSpace where
-  pretty space = braces $ commaSep $ map pretty $ view qualifiers space
-
-instance Show QSpace where
-  show = show . pretty
-
-instance Pretty QMap where
-  pretty = vMapDoc text pretty
-  
-{- Types -}
-
-prettyBase :: Pretty r => (TypeSkeleton r -> Doc) -> BaseType r -> Doc
-prettyBase prettyType base = case base of 
-  IntT -> text "Int"
-  BoolT -> text "Bool"
-  TypeVarT name -> text name -- if Map.null s then text name else hMapDoc pretty pretty s <> text name
-  DatatypeT name tArgs pArgs -> text name <+> hsep (map prettyType tArgs) <+> hsep (map (hlAngles . pretty) pArgs)
-
-instance Pretty (BaseType ()) where
-  pretty = prettyBase (hlParens . pretty)
-
-instance Pretty (BaseType Formula) where
-  pretty = prettyBase (prettyTypeAt 1)
-
-instance Show (BaseType Formula) where
-  show = show . pretty
-  
-prettySType :: SType -> Doc
-prettySType (ScalarT base _) = pretty base
-prettySType (FunctionT _ t1 t2) = hlParens (pretty t1 <+> operator "->" <+> pretty t2)
-prettySType AnyT = text "_"
-
-instance Pretty SType where
-  pretty = prettySType
-
-instance Show SType where
- show = show . pretty
-
--- | Pretty-printed refinement type
-prettyType :: RType -> Doc
-prettyType t = prettyTypeAt 0 t
-
--- | Binding power of a type
-typePower :: RType -> Int
-typePower (FunctionT _ _ _) = 1
-typePower (ScalarT (DatatypeT _ tArgs pArgs) r)
-  | ((not (null tArgs) || not (null pArgs)) && (r == ftrue)) = 2
-typePower _ = 3
-
-prettyTypeAt :: Int -> RType -> Doc
-prettyTypeAt n t = condHlParens (n' <= n) (
-  case t of
-    ScalarT base (BoolLit True) -> pretty base
-    ScalarT base fml -> hlBraces (pretty base <> operator "|" <> pretty fml)
-    AnyT -> text "_"
-    FunctionT x t1 t2 -> text x <> operator ":" <> prettyTypeAt n' t1 <+> operator "->" <+> prettyTypeAt 0 t2
-  )
-  where
-    n' = typePower t
-
-instance Pretty RType where
-  pretty = prettyType
-
-instance Show RType where
- show = show . pretty
- 
-prettySchema :: Pretty (TypeSkeleton r) => SchemaSkeleton r -> Doc
-prettySchema sch = case sch of
-  Monotype t -> pretty t
-  ForallT a sch' -> hlAngles (text a) <+> operator "." <+> prettySchema sch'
-  ForallP sig sch' -> pretty sig <+> operator "." <+> prettySchema sch'
-
-instance Pretty SSchema where
-  pretty = prettySchema
-
-instance Show SSchema where
- show = show . pretty
-
-instance Pretty RSchema where
-  pretty = prettySchema
-
-instance Show RSchema where
-  show = show . pretty
-
-{- Programs -}  
-
-prettyCase :: (Pretty t) => Case t -> Doc
-prettyCase cas = hang tab $ text (constructor cas) <+> hsep (map text $ argNames cas) <+> operator "->" </> prettyProgram (expr cas)
-
-prettyProgram :: (Pretty t) => Program t -> Doc
-prettyProgram (Program p typ) = case p of
-    PSymbol s -> case asInteger s of 
-                  Nothing -> if s == valueVarName then special s else text s
-                  Just n -> intLiteral n
-    PApp f x -> let
-      optParens p = case p of
-        Program (PSymbol _) _ -> prettyProgram p
-        Program PHole _ -> prettyProgram p
-        _ -> hlParens (prettyProgram p)
-      prefix = hang tab $ prettyProgram f </> optParens x
-      in case content f of
-          PSymbol name -> if name `elem` Map.elems unOpTokens
-                            then hang tab $ operator name <+> optParens x
-                            else prefix
-          PApp g y -> case content g of
-            PSymbol name -> if name `elem` Map.elems binOpTokens
-                              then hang tab $ optParens y </> operator name </> optParens x -- Binary operator: use infix notation
-                              else prefix
-            _ -> prefix
-          _ -> prefix
-    PFun x e -> nest 2 $ operator "\\" <> text x <+> operator "." </> prettyProgram e
-    PIf c t e -> linebreak <> (hang tab $ keyword "if" <+> prettyProgram c $+$ (hang tab (keyword "then" </> prettyProgram t)) $+$ (hang tab (keyword "else" </> prettyProgram e)))
-    PMatch l cases -> linebreak <> (hang tab $ keyword "match" <+> prettyProgram l <+> keyword "with" $+$ vsep (map prettyCase cases))
-    PFix fs e -> prettyProgram e
-    PLet x e e' -> align $ hang tab (keyword "let" <+> text x <+> operator "=" </> prettyProgram e </> keyword "in") $+$ prettyProgram e'
-    PHole -> if show (pretty typ) == dontCare then operator "??" else hlParens $ operator "?? ::" <+> pretty typ
-    PErr -> keyword "error"
-
-instance (Pretty t) => Pretty (Program t) where
-  pretty = prettyProgram
-
-instance (Pretty t) => Show (Program t) where
-  show = show . pretty
-
-instance Pretty TypeSubstitution where
-  pretty = hMapDoc text pretty
-  
-instance Pretty MeasureCase where
-  pretty (MeasureCase cons args def) = text cons <+> hsep (map text args) <+> text "->" <+> pretty def
-  
-instance Pretty MeasureDef where
-  pretty (MeasureDef inSort outSort defs post) = nest 2 (pretty inSort <+> text "->" <+> pretty outSort <+> braces (pretty post) $+$ vsep (map pretty defs))
-
-prettyBinding (name, typ) = text name <+> operator "::" <+> pretty typ
-
-prettyAssumptions env = commaSep (map pretty (Set.toList $ env ^. assumptions))
-prettyBindings env = commaSep (map pretty (Map.keys $ removeDomain (env ^. constants) (allSymbols env)))
--- prettyBindings env = hMapDoc pretty pretty (removeDomain (env ^. constants) (allSymbols env))
--- prettyBindings env = empty
-prettyGhosts env = hMapDoc pretty pretty (env ^. ghosts)
-
-instance Pretty Environment where
-  pretty env = prettyBindings env <+> prettyGhosts env <+> prettyAssumptions env
-  
-prettySortConstraint :: SortConstraint -> Doc
-prettySortConstraint (SameSort sl sr) = pretty sl <+> text "=" <+> pretty sr
-prettySortConstraint (IsOrd s) = text "Ord" <+> pretty s
-
-instance Pretty SortConstraint where
-  pretty = prettySortConstraint
-
-instance Show SortConstraint where
-  show = show . pretty
-
-prettyConstraint :: Constraint -> Doc
-prettyConstraint (Subtype env t1 t2 False) = prettyBindings env <+> prettyAssumptions env <+> operator "|-" <+> pretty t1 <+> operator "<:" <+> pretty t2
-prettyConstraint (Subtype env t1 t2 True) = prettyBindings env <+> prettyAssumptions env <+> operator "|-" <+> pretty t1 <+> operator "/\\" <+> pretty t2
-prettyConstraint (WellFormed env t) = prettyBindings env <+> operator "|-" <+> pretty t
-prettyConstraint (WellFormedCond env c) = prettyBindings env <+> operator "|-" <+> pretty c
-prettyConstraint (WellFormedMatchCond env c) = prettyBindings env <+> operator "|- (match)" <+> pretty c
-prettyConstraint (WellFormedPredicate _ sorts p) = operator "|-" <+> pretty p <+> operator "::" <+> hsep (map (\s -> pretty s <+> operator "->") sorts) <+> pretty BoolS
-
-instance Pretty Constraint where
-  pretty = prettyConstraint
-
-instance Show Constraint where
-  show = show . pretty
-
-instance Pretty Candidate where
-  pretty (Candidate sol valids invalids label) = text label <> text ":" <+> pretty sol <+> parens (pretty (Set.size valids) <+> pretty (Set.size invalids))
-
-instance Show Candidate where
-  show = show . pretty
-  
-instance Pretty Goal where
-  pretty (Goal name env spec impl depth _) = pretty env <+> operator "|-" <+> text name <+> operator "::" <+> pretty spec $+$ text name <+> operator "=" <+> pretty impl $+$ parens (text "depth:" <+> pretty depth)
-
-instance Show Goal where
-  show = show. pretty
-  
-prettySpec g@(Goal name _ _ _ _ _) = text name <+> operator "::" <+> pretty (unresolvedSpec g)
-prettySolution (Goal name _ _ _ _ _) prog = text name <+> operator "=" </> pretty prog
-
-{- Input language -}
-
-instance Pretty ConstructorSig where
-  pretty (ConstructorSig name t) = text name <+> text "::" <+> pretty t
-
-<<<<<<< HEAD
-instance Pretty PredSig where
-  pretty (PredSig p argSorts resSort) = hlAngles $ text p <+> text "::" <+> hsep (map (\s -> pretty s <+> text "->") argSorts) <+> pretty resSort
-  
-prettyVarianceParam (predSig, contra) = pretty predSig <> (if contra then pretty Not else empty)
-
-instance Pretty Declaration where
-=======
-instance Pretty BareDeclaration where
->>>>>>> f74c1603
-  pretty (TypeDecl name tvs t) = keyword "type" <+> text name <+> hsep (map text tvs) <+> operator "=" <+> pretty t
-  pretty (QualifierDecl fmls) = keyword "qualifier" <+> hlBraces (commaSep $ map pretty fmls)
-  pretty (FuncDecl name t) = text name <+> operator "::" <+> pretty t
-  pretty (DataDecl name tParams pParams ctors) = hang tab $ 
-    keyword "data" <+> text name <+> hsep (map text tParams) <+> hsep (map prettyVarianceParam pParams) <+> keyword "where" 
-    $+$ vsep (map pretty ctors)
-  pretty (MeasureDecl name inSort outSort post cases isTermination) = hang tab $ 
-    if isTermination then keyword "termination" else empty
-    <+> keyword "measure" <+> text name <+> operator "::" <+> pretty inSort <+> operator "->"
-    <+> if post == ftrue then pretty outSort else hlBraces (pretty outSort <+> operator "|" <+> pretty post) <+> keyword "where"
-    $+$ vsep (map pretty cases)                                                        
-  pretty (SynthesisGoal name impl) = text name <+> operator "=" <+> pretty impl
-  pretty (MutualDecl names) = keyword "mutual" <+> commaSep (map text names)
-  pretty (InlineDecl name args body) = keyword "inline" <+> text name <+> hsep (map text args) <+> operator "=" <+> pretty body
-  
-instance Pretty a => Pretty (Pos a) where
-  pretty (Pos _ x) = pretty x
-  
-prettyError (ErrorMessage ParseError pos descr) = align $ hang tab $ 
-  errorDoc (hcat $ map (<> colon) [text (sourceName pos), pretty (sourceLine pos), pretty (sourceColumn pos), text " Parse Error"]) $+$
-  pretty descr    
-prettyError (ErrorMessage ResolutionError pos descr) = hang tab $ 
-  errorDoc (hcat $ map (<> colon) [text (sourceName pos), pretty (sourceLine pos), text " Resolution Error"]) $+$
-  pretty descr  
-prettyError (ErrorMessage TypeError pos descr) = hang tab $ 
-  errorDoc (hcat $ map (<> colon) [text (sourceName pos), pretty (sourceLine pos), text " No Solution. Last candidate failed with error"]) $+$
-  pretty descr
-    
-instance Pretty ErrorMessage where
-  pretty = prettyError        
-
-{- AST node counting -}
-
--- | 'fmlNodeCount' @fml@ : size of @fml@ (in AST nodes)
-fmlNodeCount :: Formula -> Int
-fmlNodeCount (SetLit _ args) = 1 + sum (map fmlNodeCount args)
-fmlNodeCount (Unary _ e) = 1 + fmlNodeCount e
-fmlNodeCount (Binary _ l r) = 1 + fmlNodeCount l + fmlNodeCount r
-fmlNodeCount (Ite c l r) = 1 + fmlNodeCount c + fmlNodeCount l + fmlNodeCount r
-fmlNodeCount (Pred _ _ args) = 1 + sum (map fmlNodeCount args)
-fmlNodeCount (Cons _ _ args) = 1 + sum (map fmlNodeCount args)
-fmlNodeCount (All _ e) = 1 + fmlNodeCount e
-fmlNodeCount _ = 1
-
-fmlNodeCount' :: Formula -> Int
-fmlNodeCount' (BoolLit _) = 0
-fmlNodeCount' f = fmlNodeCount f
-
--- | 'typeNodeCount' @t@ : cumulative size of all refinements in @t@
-typeNodeCount :: RType -> Int
-typeNodeCount (ScalarT (DatatypeT _ tArgs pArgs) fml) = fmlNodeCount' fml + sum (map typeNodeCount tArgs) + sum (map fmlNodeCount' pArgs)
-typeNodeCount (ScalarT _ fml) = fmlNodeCount' fml
-typeNodeCount (FunctionT _ tArg tRes) = typeNodeCount tArg + typeNodeCount tRes
-
--- | 'programNodeCount' @p@ : size of @p@ (in AST nodes)
-programNodeCount :: RProgram -> Int
-programNodeCount (Program p _) = case p of
-  PSymbol _ -> 1
-  PApp e1 e2 -> 1 + programNodeCount e1 + programNodeCount e2
-  PFun _ e -> 1 + programNodeCount e
-  PIf c e1 e2 -> 1 + programNodeCount c + programNodeCount e1 + programNodeCount e2
-  PMatch e cases -> 1 + programNodeCount e + sum (map (\(Case _ _ e) -> programNodeCount e) cases)
-  PFix _ e -> 1 + programNodeCount e
-  PLet x e e' -> 1 + programNodeCount e + programNodeCount e'
-  PHole -> 0
-  PErr -> 1
+{-# LANGUAGE FlexibleInstances, UndecidableInstances, FlexibleContexts #-}
+
+module Synquid.Pretty (
+  -- * Interface
+  Pretty (..),
+  Doc,
+  renderPretty,
+  putDoc,
+  -- * Basic documents
+  empty,
+  isEmpty,
+  text,
+  linebreak,
+  semi,
+  lbrace, rbrace,
+  -- * Combinators
+  option,
+  optionMaybe,
+  (<+>), ($+$), (<>), (</>),
+  hcat,
+  vcat,
+  hsep,
+  vsep,
+  punctuate,
+  tupled,
+  -- * Enclosing
+  commaSep,
+  parens,
+  condParens,
+  squotes,
+  dquotes,
+  brackets,
+  braces,
+  angles,
+  spaces,
+  -- * Indentation
+  nest,
+  hang,
+  indent,
+  -- * Structures
+  hMapDoc,
+  vMapDoc,
+  -- * Programs
+  prettySpec,
+  prettySolution,
+  -- * Highlighting
+  plain,
+  errorDoc,
+  -- * Counting
+  typeNodeCount,
+  programNodeCount
+) where
+
+import Synquid.Logic
+import Synquid.Type
+import Synquid.Error
+import Synquid.Program
+import Synquid.Tokens
+import Synquid.Util
+
+import Text.PrettyPrint.ANSI.Leijen hiding ((<+>), (<$>), hsep, vsep)
+import qualified Text.PrettyPrint.ANSI.Leijen as L
+import qualified Data.Set as Set
+import Data.Set (Set)
+import qualified Data.Map as Map
+import Data.Map (Map, (!))
+
+import Control.Lens
+
+infixr 5 $+$
+infixr 6 <+>
+
+tab = 2
+
+-- | Is document empty?
+isEmpty d = case renderCompact d of
+  SEmpty -> True
+  _ -> False
+
+-- | Separate two documents by space if both are nonempty
+doc1 <+> doc2 = if isEmpty doc1
+  then doc2
+  else if isEmpty doc2
+    then doc1
+    else doc1 L.<+> doc2
+
+-- | Separate two documents by linebreak if both are nonempty
+doc1 $+$ doc2 = if isEmpty doc1
+  then doc2
+  else if isEmpty doc2
+    then doc1
+    else doc1 L.<$> doc2
+
+-- | Separate by spaces
+hsep = foldr (<+>) empty
+-- | Separate by new lines
+vsep = foldr ($+$) empty
+-- | Separate by commas
+commaSep = hsep . punctuate comma
+
+-- | Enclose in spaces
+spaces d = space <> d <> space
+-- | Conditionally enclose in parentheses
+condParens b doc = if b then parens doc else doc
+
+-- | Conditionally produce a doc
+option b doc = if b then doc else empty
+
+-- | Convert a 'Just' value to doc
+optionMaybe mVal toDoc = case mVal of
+  Nothing -> empty
+  Just val -> toDoc val
+
+entryDoc keyDoc valDoc (k, v) = nest 2 $ (keyDoc k  <+> text "->") <+> valDoc v
+
+hMapDoc :: (k -> Doc) -> (v -> Doc) -> Map k v -> Doc
+hMapDoc keyDoc valDoc m = brackets (commaSep (map (entryDoc keyDoc valDoc) (Map.toList m)))
+
+vMapDoc :: (k -> Doc) -> (v -> Doc) -> Map k v -> Doc
+vMapDoc keyDoc valDoc m = vsep $ map (entryDoc keyDoc valDoc) (Map.toList m)
+
+{- Syntax highlighting -}
+
+errorDoc = red
+keyword = bold . blue . text
+parenDoc = dullwhite
+operator = dullwhite . text
+special = bold . text
+intLiteral = dullcyan . pretty
+
+hlParens = enclose (parenDoc lparen) (parenDoc rparen)
+hlBraces = enclose (parenDoc lbrace) (parenDoc rbrace)
+hlAngles = enclose (parenDoc langle) (parenDoc rangle)
+hlBrackets = enclose (parenDoc lbracket) (parenDoc rbracket)
+
+condHlParens b doc = if b then hlParens doc else doc
+
+{- Formulas -}
+
+instance Pretty Sort where
+  pretty IntS = text "Int"
+  pretty BoolS = text "Bool"
+  pretty (SetS el) = text "Set" <+> pretty el
+  pretty (VarS name) = text name
+  pretty (DataS name args) = text name <+> hsep (map (hlParens . pretty) args)
+  pretty AnyS = operator "?"
+
+instance Show Sort where
+  show = show . pretty
+  
+instance Pretty PredSig where
+  pretty (PredSig p argSorts resSort) = hlAngles $ text p <+> text "::" <+> hsep (map (\s -> pretty s <+> text "->") argSorts) <+> pretty resSort
+
+instance Pretty UnOp where
+  pretty op = operator $ unOpTokens Map.! op
+
+instance Show UnOp where
+  show = show . pretty
+
+instance Pretty BinOp where
+  pretty op = operator $ binOpTokens Map.! op
+
+instance Show BinOp where
+  show = show . pretty
+
+-- | Binding power of a formula
+power :: Formula -> Int
+power (Pred _ _ _) = 9
+power (Cons _ _ _) = 9
+power (Unary _ _) = 8
+power (Binary op _ _)
+  | op `elem` [Times, Intersect] = 7
+  | op `elem` [Plus, Minus, Union, Diff] = 6
+  | op `elem` [Eq, Neq, Lt, Le, Gt, Ge, Member, Subset] = 5
+  | op `elem` [And, Or] = 4
+  | op `elem` [Implies] = 3
+  | op `elem` [Iff] = 2
+power (All _ _) = 1
+power (Ite _ _ _) = 1
+power _ = 10
+
+-- | Pretty-printed formula
+fmlDoc :: Formula -> Doc
+fmlDoc fml = fmlDocAt 0 fml
+
+-- | 'fmlDocAt' @n fml@ : print @expr@ in a context with binding power @n@
+fmlDocAt :: Int -> Formula -> Doc
+fmlDocAt n fml = condHlParens (n' <= n) (
+  case fml of
+    BoolLit b -> pretty b
+    IntLit i -> intLiteral i
+    SetLit s elems -> withSort (SetS s) $ (hlBrackets $ commaSep $ map fmlDoc elems)
+    Var s name -> withSort s $ if name == valueVarName then special name else text name
+    Unknown s name -> if Map.null s then text name else hMapDoc pretty pretty s <> text name
+    Unary op e -> pretty op <> fmlDocAt n' e
+    Binary op e1 e2 -> fmlDocAt n' e1 <+> pretty op <+> fmlDocAt n' e2
+    Ite e0 e1 e2 -> keyword "if" <+> fmlDoc e0 <+> keyword "then" <+> fmlDoc e1 <+> keyword "else" <+> fmlDoc e2
+    Pred b name args -> withSort b $ text name <+> hsep (map (fmlDocAt n') args)
+    Cons b name args -> withSort b $ hlParens (text name <+> hsep (map (fmlDocAt n') args))
+    All x e -> keyword "forall" <+> pretty x <+> operator "." <+> fmlDoc e
+  )
+  where
+    n' = power fml
+    withSort s doc = doc -- <> text ":" <> pretty s
+
+instance Pretty Formula where pretty e = fmlDoc e
+
+instance Show Formula where
+  show = show . pretty
+
+instance Pretty Valuation where
+  pretty val = braces $ commaSep $ map pretty $ Set.toList val
+
+instance Pretty Solution where
+  pretty = hMapDoc text pretty
+
+instance Pretty QSpace where
+  pretty space = braces $ commaSep $ map pretty $ view qualifiers space
+
+instance Show QSpace where
+  show = show . pretty
+
+instance Pretty QMap where
+  pretty = vMapDoc text pretty
+  
+{- Types -}
+
+prettyBase :: Pretty r => (TypeSkeleton r -> Doc) -> BaseType r -> Doc
+prettyBase prettyType base = case base of 
+  IntT -> text "Int"
+  BoolT -> text "Bool"
+  TypeVarT name -> text name -- if Map.null s then text name else hMapDoc pretty pretty s <> text name
+  DatatypeT name tArgs pArgs -> text name <+> hsep (map prettyType tArgs) <+> hsep (map (hlAngles . pretty) pArgs)
+
+instance Pretty (BaseType ()) where
+  pretty = prettyBase (hlParens . pretty)
+
+instance Pretty (BaseType Formula) where
+  pretty = prettyBase (prettyTypeAt 1)
+
+instance Show (BaseType Formula) where
+  show = show . pretty
+  
+prettySType :: SType -> Doc
+prettySType (ScalarT base _) = pretty base
+prettySType (FunctionT _ t1 t2) = hlParens (pretty t1 <+> operator "->" <+> pretty t2)
+prettySType AnyT = text "_"
+
+instance Pretty SType where
+  pretty = prettySType
+
+instance Show SType where
+ show = show . pretty
+
+-- | Pretty-printed refinement type
+prettyType :: RType -> Doc
+prettyType t = prettyTypeAt 0 t
+
+-- | Binding power of a type
+typePower :: RType -> Int
+typePower (FunctionT _ _ _) = 1
+typePower (ScalarT (DatatypeT _ tArgs pArgs) r)
+  | ((not (null tArgs) || not (null pArgs)) && (r == ftrue)) = 2
+typePower _ = 3
+
+prettyTypeAt :: Int -> RType -> Doc
+prettyTypeAt n t = condHlParens (n' <= n) (
+  case t of
+    ScalarT base (BoolLit True) -> pretty base
+    ScalarT base fml -> hlBraces (pretty base <> operator "|" <> pretty fml)
+    AnyT -> text "_"
+    FunctionT x t1 t2 -> text x <> operator ":" <> prettyTypeAt n' t1 <+> operator "->" <+> prettyTypeAt 0 t2
+  )
+  where
+    n' = typePower t
+
+instance Pretty RType where
+  pretty = prettyType
+
+instance Show RType where
+ show = show . pretty
+ 
+prettySchema :: Pretty (TypeSkeleton r) => SchemaSkeleton r -> Doc
+prettySchema sch = case sch of
+  Monotype t -> pretty t
+  ForallT a sch' -> hlAngles (text a) <+> operator "." <+> prettySchema sch'
+  ForallP sig sch' -> pretty sig <+> operator "." <+> prettySchema sch'
+
+instance Pretty SSchema where
+  pretty = prettySchema
+
+instance Show SSchema where
+ show = show . pretty
+
+instance Pretty RSchema where
+  pretty = prettySchema
+
+instance Show RSchema where
+  show = show . pretty
+
+{- Programs -}  
+
+prettyCase :: (Pretty t) => Case t -> Doc
+prettyCase cas = hang tab $ text (constructor cas) <+> hsep (map text $ argNames cas) <+> operator "->" </> prettyProgram (expr cas)
+
+prettyProgram :: (Pretty t) => Program t -> Doc
+prettyProgram (Program p typ) = case p of
+    PSymbol s -> case asInteger s of 
+                  Nothing -> if s == valueVarName then special s else text s
+                  Just n -> intLiteral n
+    PApp f x -> let
+      optParens p = case p of
+        Program (PSymbol _) _ -> prettyProgram p
+        Program PHole _ -> prettyProgram p
+        _ -> hlParens (prettyProgram p)
+      prefix = hang tab $ prettyProgram f </> optParens x
+      in case content f of
+          PSymbol name -> if name `elem` Map.elems unOpTokens
+                            then hang tab $ operator name <+> optParens x
+                            else prefix
+          PApp g y -> case content g of
+            PSymbol name -> if name `elem` Map.elems binOpTokens
+                              then hang tab $ optParens y </> operator name </> optParens x -- Binary operator: use infix notation
+                              else prefix
+            _ -> prefix
+          _ -> prefix
+    PFun x e -> nest 2 $ operator "\\" <> text x <+> operator "." </> prettyProgram e
+    PIf c t e -> linebreak <> (hang tab $ keyword "if" <+> prettyProgram c $+$ (hang tab (keyword "then" </> prettyProgram t)) $+$ (hang tab (keyword "else" </> prettyProgram e)))
+    PMatch l cases -> linebreak <> (hang tab $ keyword "match" <+> prettyProgram l <+> keyword "with" $+$ vsep (map prettyCase cases))
+    PFix fs e -> prettyProgram e
+    PLet x e e' -> align $ hang tab (keyword "let" <+> text x <+> operator "=" </> prettyProgram e </> keyword "in") $+$ prettyProgram e'
+    PHole -> if show (pretty typ) == dontCare then operator "??" else hlParens $ operator "?? ::" <+> pretty typ
+    PErr -> keyword "error"
+
+instance (Pretty t) => Pretty (Program t) where
+  pretty = prettyProgram
+
+instance (Pretty t) => Show (Program t) where
+  show = show . pretty
+
+instance Pretty TypeSubstitution where
+  pretty = hMapDoc text pretty
+  
+instance Pretty MeasureCase where
+  pretty (MeasureCase cons args def) = text cons <+> hsep (map text args) <+> text "->" <+> pretty def
+  
+instance Pretty MeasureDef where
+  pretty (MeasureDef inSort outSort defs post) = nest 2 (pretty inSort <+> text "->" <+> pretty outSort <+> braces (pretty post) $+$ vsep (map pretty defs))
+
+prettyBinding (name, typ) = text name <+> operator "::" <+> pretty typ
+
+prettyAssumptions env = commaSep (map pretty (Set.toList $ env ^. assumptions))
+prettyBindings env = commaSep (map pretty (Map.keys $ removeDomain (env ^. constants) (allSymbols env)))
+-- prettyBindings env = hMapDoc pretty pretty (removeDomain (env ^. constants) (allSymbols env))
+-- prettyBindings env = empty
+prettyGhosts env = hMapDoc pretty pretty (env ^. ghosts)
+
+instance Pretty Environment where
+  pretty env = prettyBindings env <+> prettyGhosts env <+> prettyAssumptions env
+  
+prettySortConstraint :: SortConstraint -> Doc
+prettySortConstraint (SameSort sl sr) = pretty sl <+> text "=" <+> pretty sr
+prettySortConstraint (IsOrd s) = text "Ord" <+> pretty s
+
+instance Pretty SortConstraint where
+  pretty = prettySortConstraint
+
+instance Show SortConstraint where
+  show = show . pretty
+
+prettyConstraint :: Constraint -> Doc
+prettyConstraint (Subtype env t1 t2 False) = prettyBindings env <+> prettyAssumptions env <+> operator "|-" <+> pretty t1 <+> operator "<:" <+> pretty t2
+prettyConstraint (Subtype env t1 t2 True) = prettyBindings env <+> prettyAssumptions env <+> operator "|-" <+> pretty t1 <+> operator "/\\" <+> pretty t2
+prettyConstraint (WellFormed env t) = prettyBindings env <+> operator "|-" <+> pretty t
+prettyConstraint (WellFormedCond env c) = prettyBindings env <+> operator "|-" <+> pretty c
+prettyConstraint (WellFormedMatchCond env c) = prettyBindings env <+> operator "|- (match)" <+> pretty c
+prettyConstraint (WellFormedPredicate _ sorts p) = operator "|-" <+> pretty p <+> operator "::" <+> hsep (map (\s -> pretty s <+> operator "->") sorts) <+> pretty BoolS
+
+instance Pretty Constraint where
+  pretty = prettyConstraint
+
+instance Show Constraint where
+  show = show . pretty
+
+instance Pretty Candidate where
+  pretty (Candidate sol valids invalids label) = text label <> text ":" <+> pretty sol <+> parens (pretty (Set.size valids) <+> pretty (Set.size invalids))
+
+instance Show Candidate where
+  show = show . pretty
+  
+instance Pretty Goal where
+  pretty (Goal name env spec impl depth _) = pretty env <+> operator "|-" <+> text name <+> operator "::" <+> pretty spec $+$ text name <+> operator "=" <+> pretty impl $+$ parens (text "depth:" <+> pretty depth)
+
+instance Show Goal where
+  show = show. pretty
+  
+prettySpec g@(Goal name _ _ _ _ _) = text name <+> operator "::" <+> pretty (unresolvedSpec g)
+prettySolution (Goal name _ _ _ _ _) prog = text name <+> operator "=" </> pretty prog
+
+{- Input language -}
+
+instance Pretty ConstructorSig where
+  pretty (ConstructorSig name t) = text name <+> text "::" <+> pretty t
+  
+prettyVarianceParam (predSig, contra) = pretty predSig <> (if contra then pretty Not else empty)  
+
+instance Pretty BareDeclaration where
+  pretty (TypeDecl name tvs t) = keyword "type" <+> text name <+> hsep (map text tvs) <+> operator "=" <+> pretty t
+  pretty (QualifierDecl fmls) = keyword "qualifier" <+> hlBraces (commaSep $ map pretty fmls)
+  pretty (FuncDecl name t) = text name <+> operator "::" <+> pretty t
+  pretty (DataDecl name tParams pParams ctors) = hang tab $ 
+    keyword "data" <+> text name <+> hsep (map text tParams) <+> hsep (map prettyVarianceParam pParams) <+> keyword "where" 
+    $+$ vsep (map pretty ctors)
+  pretty (MeasureDecl name inSort outSort post cases isTermination) = hang tab $ 
+    if isTermination then keyword "termination" else empty
+    <+> keyword "measure" <+> text name <+> operator "::" <+> pretty inSort <+> operator "->"
+    <+> if post == ftrue then pretty outSort else hlBraces (pretty outSort <+> operator "|" <+> pretty post) <+> keyword "where"
+    $+$ vsep (map pretty cases)                                                        
+  pretty (SynthesisGoal name impl) = text name <+> operator "=" <+> pretty impl
+  pretty (MutualDecl names) = keyword "mutual" <+> commaSep (map text names)
+  pretty (InlineDecl name args body) = keyword "inline" <+> text name <+> hsep (map text args) <+> operator "=" <+> pretty body
+  
+instance Pretty a => Pretty (Pos a) where
+  pretty (Pos _ x) = pretty x
+  
+prettyError (ErrorMessage ParseError pos descr) = align $ hang tab $ 
+  errorDoc (hcat $ map (<> colon) [text (sourceName pos), pretty (sourceLine pos), pretty (sourceColumn pos), text " Parse Error"]) $+$
+  pretty descr    
+prettyError (ErrorMessage ResolutionError pos descr) = hang tab $ 
+  errorDoc (hcat $ map (<> colon) [text (sourceName pos), pretty (sourceLine pos), text " Resolution Error"]) $+$
+  pretty descr  
+prettyError (ErrorMessage TypeError pos descr) = hang tab $ 
+  errorDoc (hcat $ map (<> colon) [text (sourceName pos), pretty (sourceLine pos), text " No Solution. Last candidate failed with error"]) $+$
+  pretty descr
+    
+instance Pretty ErrorMessage where
+  pretty = prettyError        
+
+{- AST node counting -}
+
+-- | 'fmlNodeCount' @fml@ : size of @fml@ (in AST nodes)
+fmlNodeCount :: Formula -> Int
+fmlNodeCount (SetLit _ args) = 1 + sum (map fmlNodeCount args)
+fmlNodeCount (Unary _ e) = 1 + fmlNodeCount e
+fmlNodeCount (Binary _ l r) = 1 + fmlNodeCount l + fmlNodeCount r
+fmlNodeCount (Ite c l r) = 1 + fmlNodeCount c + fmlNodeCount l + fmlNodeCount r
+fmlNodeCount (Pred _ _ args) = 1 + sum (map fmlNodeCount args)
+fmlNodeCount (Cons _ _ args) = 1 + sum (map fmlNodeCount args)
+fmlNodeCount (All _ e) = 1 + fmlNodeCount e
+fmlNodeCount _ = 1
+
+fmlNodeCount' :: Formula -> Int
+fmlNodeCount' (BoolLit _) = 0
+fmlNodeCount' f = fmlNodeCount f
+
+-- | 'typeNodeCount' @t@ : cumulative size of all refinements in @t@
+typeNodeCount :: RType -> Int
+typeNodeCount (ScalarT (DatatypeT _ tArgs pArgs) fml) = fmlNodeCount' fml + sum (map typeNodeCount tArgs) + sum (map fmlNodeCount' pArgs)
+typeNodeCount (ScalarT _ fml) = fmlNodeCount' fml
+typeNodeCount (FunctionT _ tArg tRes) = typeNodeCount tArg + typeNodeCount tRes
+
+-- | 'programNodeCount' @p@ : size of @p@ (in AST nodes)
+programNodeCount :: RProgram -> Int
+programNodeCount (Program p _) = case p of
+  PSymbol _ -> 1
+  PApp e1 e2 -> 1 + programNodeCount e1 + programNodeCount e2
+  PFun _ e -> 1 + programNodeCount e
+  PIf c e1 e2 -> 1 + programNodeCount c + programNodeCount e1 + programNodeCount e2
+  PMatch e cases -> 1 + programNodeCount e + sum (map (\(Case _ _ e) -> programNodeCount e) cases)
+  PFix _ e -> 1 + programNodeCount e
+  PLet x e e' -> 1 + programNodeCount e + programNodeCount e'
+  PHole -> 0
+  PErr -> 1