--- conflicted
+++ resolved
@@ -1,498 +1,316 @@
-<<<<<<< HEAD
-{-# LANGUAGE ExistentialQuantification, FlexibleInstances #-}
-
-module Synquid.Codegen where
-
-import Data.Map (assocs,elems,union,empty,(!))
-
-import Control.Lens ((^.))
-import Control.Monad
-
-import System.IO
-
-import Language.Haskell.Syntax
-import Language.Haskell.Pretty
-=======
-{-# LANGUAGE ExistentialQuantification, FlexibleInstances, UndecidableInstances #-}
-
-module Synquid.Codegen where
-
-import Data.Char
-import qualified Data.Map as Map
-import Data.Map (assocs,keys,elems,union,empty,findWithDefault,filterWithKey,(!))
-import qualified Data.Set as Set
-import Data.Set ((\\))
-
-import Control.Lens ((^.), over)
-import Control.Monad
-
-import Safe
-
-import System.IO
-
-import Language.Haskell.Exts.Syntax hiding (Case, PApp, DataDecl)
-import qualified Language.Haskell.Exts.Syntax as Hs
-import Language.Haskell.Exts.Pretty
->>>>>>> 5bfd1849
-
-import Synquid.Util
-import Synquid.Type
-import Synquid.Program
-<<<<<<< HEAD
-import Synquid.Logic
-import Synquid.Tokens
-=======
-import Synquid.Logic hiding (Var)
-import Synquid.Tokens
-import Synquid.Error
-import qualified Synquid.Pretty
->>>>>>> 5bfd1849
-
-
-(|>) x y = y x
-infixl 0 |>
-(|>>) x y = map y x
-infixl 0 |>>
-
-<<<<<<< HEAD
-=======
-type HsDecl = Decl
-type HsType = Type
-type HsQualType = Type
-type HsExp = Exp
->>>>>>> 5bfd1849
-
-{- Some container classes -}
-
-data HaskellElement = forall s. Pretty s => HE s
-
-class AsHaskell a where
-  toHs :: Environment -> a -> HaskellElement
-
-class AsHaskellDecl a where
-  toHsDecl :: Environment -> a -> HsDecl
-
-class AsHaskellType a where
-  toHsType :: Environment -> a -> HsType
-  toHsQualType :: Environment -> a -> HsQualType
-<<<<<<< HEAD
-  toHsQualType env t = HsQualType [] $ toHsType env t
-=======
-  toHsQualType = toHsType   -- ^ overridden when type qualifiers are possible
->>>>>>> 5bfd1849
-
-class AsHaskellExp a where
-  toHsExp :: Environment -> a -> HsExp
-
-<<<<<<< HEAD
-=======
-data AsHaskellDeclElement =  {- to create heterogenous lists of AsHaskellDecl -}
-  forall s. AsHaskellDecl s => AHDE s
->>>>>>> 5bfd1849
-
-{- Helper functions for the implementation -}
-
-unknownLoc = SrcLoc { srcFilename="", srcLine=0, srcColumn=0 }
-
-<<<<<<< HEAD
-argTypes (HsTyFun argType resultType) = argType : argTypes resultType
-=======
-argTypes (TyFun argType resultType) = argType : argTypes resultType
->>>>>>> 5bfd1849
-argTypes typ = []
-
-{- for now, all type parameters get these type classes by default -}
-defaultTypeClasses = map tc ["Eq", "Ord"]
-<<<<<<< HEAD
-  where tc = UnQual . HsIdent
-
-defaultImports = [HsImportDecl {
-    importLoc = unknownLoc,
-    importModule = Module "Prelude",
-    importQualified = False,
-    importAs = Nothing,
-    importSpecs = Just (False, ids ++ syms)}]
-  where
-    ids = map (HsIAbs . HsIdent) ["Eq", "Ord", "Int", "Bool"]
-    syms = map (HsIVar . HsSymbol) ["<=", "==", ">=", "<", ">", "/=", "+", "-"]
-
-qualifyByDefault tArg (HsQualType ctx typ) =
-  HsQualType (ctx ++ map qual defaultTypeClasses) typ
-  where qual cls = (cls, [HsTyVar $ HsIdent tArg])
-
-
-
-symbolTable env = foldl union empty $ elems $ env ^. symbols
-
-constructorNames env = concatMap (^. constructors) $ elems $ env ^. datatypes
-
-=======
-  where tc = UnQual . Ident
-
-defaultImports = [ImportDecl {
-    importLoc = unknownLoc,
-    importModule = ModuleName "Prelude",
-    importQualified = False,
-    importSrc = False,
-    importSafe = False,
-    importPkg = Nothing,
-    importAs = Nothing,
-    importSpecs = Just (False, ids ++ syms)}]
-  where
-    ids = map (IAbs NoNamespace . Ident) ["Eq", "Ord", "Int", "Bool"] ++
-          map (IVar . Ident) ["undefined"]
-    syms = map (IVar . Symbol) ["<=", "==", ">=", "<", ">", "/=", "&&", "||", "+", "-"]
-
-qualifyByDefault tArg = TyForall Nothing (map qual defaultTypeClasses)
-  where qual cls = ClassA cls [TyVar $ Ident tArg]
-
-ensureLower s = case s of
-  c:cs | isLower c -> s
-  _                -> "v" ++ s
-
-vIdent env name
-  | name `elem` constructorNames env = Ident name
-  | otherwise = Ident $ ensureLower name
-
-constructorNames env = concatMap (^. constructors) $ env ^. datatypes
-
-nonConstructorConsts env =
-  let ctors = Set.fromList $ constructorNames env
-      consts = env ^. constants
-      symbs = allSymbols env
-  in map (\c -> (c, symbs ! c)) $ Set.toList (consts \\ ctors)
-
-symbolRenames = Map.fromList [("!=", "/=")]
->>>>>>> 5bfd1849
-
-{- AsHaskell* instances -}
-
-instance AsHaskell (Id, DatatypeDef) where
-  toHs env nameDef = HE $ toHsDecl env nameDef
-
-<<<<<<< HEAD
-=======
-instance AsHaskell (Id, SchemaSkeleton r) where
-  toHs env nameType = HE $ toHsDecl env nameType
-
->>>>>>> 5bfd1849
-instance AsHaskell (Program r) where
-  toHs env p = HE $ toHsExp env p
-
-instance AsHaskell (BareProgram r) where
-  toHs env p = HE $ toHsExp env p
-
-instance AsHaskell (Goal, Program r) where
-  toHs env goalProg = HE $ toHsDecl env goalProg
-
-instance AsHaskellDecl (Id, DatatypeDef) where
-  toHsDecl env (name,def) =
-<<<<<<< HEAD
-    HsDataDecl unknownLoc         -- source location
-               []                 -- context (type class reqs for parameters)
-               (HsIdent name)     -- datatype name
-               params             -- type parameter names
-               ctors              -- constructor declarations
-               defaultTypeClasses -- deriving
-    where
-      params = def ^. typeParams |>> HsIdent
-      ctors = def ^. constructors |>>
-              \x -> HsConDecl unknownLoc (HsIdent x) (ctorArgs x)
-      ctorArgs name = toHsType env (symbolTable env ! name)
-                      |> argTypes |>> HsUnBangedTy
-
-instance AsHaskellDecl (Goal, Program r) where
-  toHsDecl _ (Goal name env _ _ _ _, p) = HsPatBind unknownLoc
-    (HsPVar $ HsIdent name)            -- lhs (pattern)
-    (HsUnGuardedRhs $ toHsExp env p)   -- rhs (expression)
-    []                                 -- declarations??
-
-instance AsHaskellDecl Goal where
-  toHsDecl _ (Goal name env spec _ _ _) = HsTypeSig unknownLoc
-    [HsIdent name]
-    (toHsQualType env spec)
-
-=======
-    Hs.DataDecl unknownLoc         -- source location
-                DataType           -- 'data' or 'newtype'
-                []                 -- context (type class reqs for parameters)
-                (Ident name)       -- datatype name
-                params             -- type parameter names
-                ctors              -- constructor declarations
-                typeClss           -- deriving
-    where
-      params = def ^. typeParams |>> UnkindedVar . Ident
-      ctors = def ^. constructors |>>
-              \x -> QualConDecl unknownLoc [] [] (ConDecl (Ident x) (ctorArgs x))
-      ctorArgs name = toHsType env (allSymbols env ! name)
-                      |> argTypes
-      typeClss = if null ctors then [] else defaultTypeClasses |>> (\x -> (x, []))
-
-instance AsHaskellDecl (Goal, Program r) where
-  toHsDecl _ (Goal name env _ _ _ _, p) = PatBind unknownLoc
-    (PVar $ vIdent env name)           -- lhs (pattern)
-    (UnGuardedRhs $ toHsExp env p)     -- rhs (expression)
-    Nothing                            -- bindings??
-
-instance AsHaskellDecl Goal where
-  toHsDecl _ (Goal name env spec _ _ _) = TypeSig unknownLoc
-    [Ident name]
-    (toHsQualType env spec)
-
-instance AsHaskellDecl (Id, SchemaSkeleton r) where
-  toHsDecl env (name, typ) = TypeSig unknownLoc
-    [Ident name]
-    (toHsQualType env typ)
-
-instance AsHaskellDecl Id where
-  toHsDecl env name = PatBind unknownLoc
-    (PVar $ vIdent env name)
-    (UnGuardedRhs $ Var $ UnQual $ Ident "undefined")
-    Nothing
-
-instance AsHaskellDecl AsHaskellDeclElement where
-  toHsDecl env (AHDE e) = toHsDecl env e
-
->>>>>>> 5bfd1849
-instance AsHaskellType (SchemaSkeleton r) where
-  toHsType env (ForallT tArg typ) = toHsType env typ
-  toHsType env (ForallP pArg typ) = toHsType env typ
-  toHsType env (Monotype skel) = toHsType env skel
-  toHsQualType env (ForallT tArg typ) =
-    qualifyByDefault tArg $ toHsQualType env typ
-<<<<<<< HEAD
-  toHsQualType env typ = HsQualType [] $ toHsType env typ
-=======
-  toHsQualType env typ = {- HsQualType [] $ -} toHsType env typ
->>>>>>> 5bfd1849
-
-instance AsHaskellType (TypeSkeleton r) where
-  toHsType env (ScalarT base _) = toHsType env base
-  toHsType env (FunctionT _ argType resultType) =
-<<<<<<< HEAD
-    HsTyFun (toHsType env argType) (toHsType env resultType)
-  toHsType env AnyT = HsTyCon $ UnQual $ HsIdent "Any"
-
-instance AsHaskellType (BaseType r) where
-  toHsType env BoolT = HsTyCon $ UnQual $ HsIdent "Bool"
-  toHsType env IntT = HsTyCon $ UnQual $ HsIdent "Int"
-  toHsType env (DatatypeT name tArgs pArgs) =
-    foldl HsTyApp typeCtor $ map (toHsType env) tArgs
-    where
-      typeCtor = HsTyCon $ UnQual $ HsIdent name
-  toHsType env (TypeVarT _ name) = HsTyVar $ HsIdent name
-=======
-    TyFun (toHsType env argType) (toHsType env resultType)
-  toHsType env AnyT = TyCon $ UnQual $ Ident "Any"
-
-instance AsHaskellType (BaseType r) where
-  toHsType env BoolT = TyCon $ UnQual $ Ident "Bool"
-  toHsType env IntT = TyCon $ UnQual $ Ident "Int"
-  toHsType env (DatatypeT name tArgs pArgs) =
-    foldl TyApp typeCtor $ map (toHsType env) tArgs
-    where
-      typeCtor = TyCon $ UnQual $ Ident name
-  toHsType env (TypeVarT _ name) = TyVar $ Ident name
->>>>>>> 5bfd1849
-
-instance AsHaskellExp (Program r) where
-  toHsExp env (Program term _) = toHsExp env term
-
-instance AsHaskellExp (BareProgram r) where
-<<<<<<< HEAD
-  toHsExp env (PSymbol sym) = HsVar $ UnQual $ HsIdent sym
-  toHsExp env (PApp fun arg) =
-    case infixate fun arg of
-      Just (l, op, r) -> HsParen $ HsInfixApp (toHsExp env l) (HsQVarOp (UnQual (HsSymbol op))) (toHsExp env r)
-      Nothing -> HsParen $ HsApp (toHsExp env fun) (toHsExp env arg)
-    where
-      infixate (Program (PApp (Program (PSymbol op) _) l) _) r
-       | isBinOp op = Just (l, op, r)
-      infixate _ _  = Nothing
-      isBinOp x | x `elem` elems binOpTokens = True
-      isBinOp _ = False
-  toHsExp env (PFun arg body) = HsLambda unknownLoc [pvar] (toHsExp env body)
-    where pvar = HsPVar $ HsIdent arg
-  toHsExp env (PIf cond then_ else_) =
-    HsIf (toHsExp env cond) (toHsExp env then_) (toHsExp env else_)
-  toHsExp env (PMatch switch cases) =
-    HsCase (toHsExp env switch) (map alt cases)
-    where alt (Case ctor argNames expr) =
-            HsAlt unknownLoc
-              (HsPApp (UnQual $ HsIdent ctor)       -- pattern
-                $ map (HsPVar . HsIdent) argNames)
-              (HsUnGuardedAlt $ toHsExp env expr)   -- body
-              []                                    -- ??
-  toHsExp env (PFix _ p) = toHsExp env p
-  toHsExp env (PLet name value body) =
-    HsLet [HsPatBind unknownLoc
-              (HsPVar $ HsIdent name)                   -- binder name
-              (HsUnGuardedRhs $ toHsExp env value) []]  -- rhs
-              (toHsExp env body)                        -- in
-  toHsExp env other = HsVar $ UnQual $ HsIdent "??"
-
-{- A module contains data declarations and functions -}
-toHsModule :: String -> [(Goal, RProgram)] -> HsModule
-toHsModule name goalProgs =
-  -- TODO Currently grabs environment from the first goal.
-  --   Merge environments from all goals?
-  let datas = if null goalProgs then [] else inspectGP goalProgs
-      sigs = map (\(goal, prog) -> toHsDecl env goal) goalProgs
-      funcs = map (toHsDecl env) goalProgs
-   in HsModule unknownLoc (Module name) Nothing defaultImports (datas ++ sigs ++ funcs)
-  where
-    env = gEnvironment $ fst $ head goalProgs
-    inspectGP l = map (toHsDecl env) $ assocs $ env ^. datatypes
-
-
-{- Pretty printing and output formatting -}
-=======
-  toHsExp env (PSymbol sym) | Just n <- readMay sym = Lit $ Int n
-                            | otherwise = Var $ UnQual $ vIdent env sym
-  toHsExp env (PApp fun arg) =
-    case infixate fun arg of
-      Just (l, op, r) -> Paren $ InfixApp (toHsExp env l) (QVarOp (UnQual (Symbol op))) (toHsExp env r)
-      Nothing -> Paren $ App (toHsExp env fun) (toHsExp env arg)
-    where
-      infixate (Program (PApp (Program (PSymbol op) _) l) _) r
-       | isBinOp op = Just (l, ren op, r)
-      infixate _ _  = Nothing
-      isBinOp = (`elem` elems binOpTokens)
-      ren op = findWithDefault op op symbolRenames
-  toHsExp env (PFun arg body) = Paren $ Lambda unknownLoc [pvar] (toHsExp env body)
-    where pvar = PVar $ vIdent env arg
-  toHsExp env (PIf cond then_ else_) =
-    If (toHsExp env cond) (toHsExp env then_) (toHsExp env else_)
-  toHsExp env (PMatch switch cases) =
-    Hs.Case (toHsExp env switch) (map alt cases)
-    where alt (Case ctor argNames expr) =
-            Alt unknownLoc
-              (Hs.PApp (UnQual $ Ident ctor)             -- pattern
-                $ map (PVar . vIdent env) argNames)
-              (UnGuardedRhs $ toHsExp env expr)          -- body
-              Nothing                                    -- ??
-  toHsExp env (PFix _ p) = toHsExp env p
-  toHsExp env (PLet name value body) =
-    Let (BDecls [PatBind unknownLoc
-                 (PVar $ vIdent env name)                      -- binder name
-                 (UnGuardedRhs $ toHsExp env value) Nothing])  -- rhs
-                 (toHsExp env body)                            -- in (expr)
-  toHsExp env other = Var $ UnQual $ Symbol "??"
-
-{- A module contains data declarations and functions -}
-toHsModule :: String -> Environment -> [(Goal, RProgram)] -> Module
-toHsModule name env goalProgs =
-  -- TODO Currently grabs environment from the first goal.
-  --   Merge environments from all goals?
-  let decls = inspectGP goalProgs
-      sigs =  goalProgs |>> AHDE . fst
-      funcs = goalProgs |>> AHDE
-   in Module unknownLoc
-         (ModuleName name)                            -- module name
-         []                                           -- module pragmas
-         Nothing                                      -- warning text
-         Nothing                                      -- exports
-         (defaultImports ++ hardcodedImports)         -- imports
-         (decls ++ sigs ++ funcs |>> toHsDecl env)    -- body (declarations)
-  where
-    inspectGP l = assocs (env ^. datatypes) |> filter (not . isSkipped . fst) |>> AHDE
-               -- ++ (nonConstructorConsts env |>> AHDE)
-               -- ++ (nonConstructorConsts env |>> AHDE . fst)
-
-addImports imports (Module loc name prag warn exp imp decl) =
-    Module loc name prag warn exp (imp ++ userImports) decl
-  where
-    userImports = map (\m -> importTmpl { importModule = ModuleName m }) imports
-
-importTmpl = ImportDecl {
-    importLoc = unknownLoc,
-    importModule = ModuleName "?",
-    importQualified = False,
-    importSrc = False,
-    importSafe = False,
-    importPkg = Nothing,
-    importAs = Nothing,
-    importSpecs = Nothing }
-    
-filterOutDeps deps env =
-  let isDeclOf name Pos {node = (DataDecl name' _ _ _)} = (name == name')
-      isDeclOf _ _ = False
-      inDeps k = any (isDeclOf k) $ concat $ elems deps
-  in over datatypes (filterWithKey (\k _ -> not $ inDeps k)) env
-
-{-- TODO these should definitely not be hard-coded --}
-
-isSkipped ident = ident `elem` ["String", "Tagged", "PaperId", "User", "World", "Token"]
-
-hardcodedImports = [importTmpl {
-    importModule = ModuleName "ConferenceImpl",
-    importSrc = True}]
-
-{- Pretty printing and inspection   -}
-{- (these are useful for debugging) -}
->>>>>>> 5bfd1849
-
-prettyPrintHE (HE a) = prettyPrint a
-
-prettify :: AsHaskell a => Environment -> a -> String
-prettify env = prettyPrintHE . toHs env
-
-<<<<<<< HEAD
-codegenDatatypes :: Environment -> IO ()
-codegenDatatypes env =
-  forM_ (assocs $ env ^. datatypes) $ putStrLn . prettify env
-
-codegenSolution :: Goal -> Program r -> IO ()
-codegenSolution goal p = --do
-  let env = gEnvironment goal
-    in putStrLn $ prettify env (goal, p)
-
-codegenSolutions :: [(Goal, Program r)] -> IO ()
-codegenSolutions goalProgs = do
-  unless (null goalProgs) $ codegenDatatypes (gEnvironment $ fst $ head goalProgs)
-  forM_ goalProgs $ uncurry codegenSolution
-=======
-inspectDatatypes :: Environment -> IO ()
-inspectDatatypes env =
-  forM_ (assocs $ env ^. datatypes) $ putStrLn . prettify env
-
-inspectConstants :: Environment -> IO ()
-inspectConstants env =
-  forM_ (nonConstructorConsts env) $ putStrLn . prettify env
-
-inspectSolution :: Goal -> Program r -> IO ()
-inspectSolution goal p = --do
-  let env = gEnvironment goal
-    in putStrLn $ prettify env (goal, p)
-
-inspectSolutions :: [(Goal, Program r)] -> IO ()
-inspectSolutions goalProgs = do
-  unless (null goalProgs) $ inspectDatatypes (gEnvironment $ fst $ head goalProgs)
-  forM_ goalProgs $ uncurry inspectSolution
->>>>>>> 5bfd1849
-
-{-
- - Module entry point; translate everything and write result to file
- -  filePath: output filename; '-' for standard output
- -  moduleName: identifier to name the new module
- -  goalProgs: a list of (goal, synthesized program)
-<<<<<<< HEAD
- -}
-extractModule filePath moduleName goalProgs =
-    let out = if filePath == "-" then putStr else writeFileLn filePath
-        writeFileLn f s = do h <- openFile f WriteMode ; hPutStrLn h s ; hClose h
-    in
-      out $ prettyPrint $ toHsModule moduleName goalProgs
-=======
- -  deps: additional module dependencies (map of module name -> [decls])
- -}
-extractModule filePath moduleName goalProgs deps =
-    let out = if filePath == "-" then putStr else writeFileLn filePath
-        writeFileLn f s = do h <- openFile f WriteMode ; hPutStrLn h s ; hClose h
-        env = goalProgs |>> gEnvironment . fst |> headDef emptyEnv
-                |> filterOutDeps deps
-    in do
-      inspectDatatypes env
-      inspectConstants env
-      out $ prettyPrint $ addImports (keys deps) $ toHsModule moduleName env goalProgs
->>>>>>> 5bfd1849
+{-# LANGUAGE ExistentialQuantification, FlexibleInstances, UndecidableInstances #-}
+
+module Synquid.Codegen where
+
+import Data.Char
+import qualified Data.Map as Map
+import Data.Map (assocs,keys,elems,union,empty,findWithDefault,filterWithKey,(!))
+import qualified Data.Set as Set
+import Data.Set ((\\))
+
+import Control.Lens ((^.), over)
+import Control.Monad
+
+import Safe
+
+import System.IO
+
+import Language.Haskell.Exts.Syntax hiding (Case, PApp, DataDecl)
+import qualified Language.Haskell.Exts.Syntax as Hs
+import Language.Haskell.Exts.Pretty
+
+import Synquid.Util
+import Synquid.Type
+import Synquid.Program
+import Synquid.Logic hiding (Var)
+import Synquid.Tokens
+import Synquid.Error
+import qualified Synquid.Pretty
+
+
+(|>) x y = y x
+infixl 0 |>
+(|>>) x y = map y x
+infixl 0 |>>
+
+type HsDecl = Decl
+type HsType = Type
+type HsQualType = Type
+type HsExp = Exp
+
+{- Some container classes -}
+
+data HaskellElement = forall s. Pretty s => HE s
+
+class AsHaskell a where
+  toHs :: Environment -> a -> HaskellElement
+
+class AsHaskellDecl a where
+  toHsDecl :: Environment -> a -> HsDecl
+
+class AsHaskellType a where
+  toHsType :: Environment -> a -> HsType
+  toHsQualType :: Environment -> a -> HsQualType
+  toHsQualType = toHsType   -- ^ overridden when type qualifiers are possible
+
+class AsHaskellExp a where
+  toHsExp :: Environment -> a -> HsExp
+
+data AsHaskellDeclElement =  {- to create heterogenous lists of AsHaskellDecl -}
+  forall s. AsHaskellDecl s => AHDE s
+
+{- Helper functions for the implementation -}
+
+unknownLoc = SrcLoc { srcFilename="", srcLine=0, srcColumn=0 }
+
+argTypes (TyFun argType resultType) = argType : argTypes resultType
+argTypes typ = []
+
+{- for now, all type parameters get these type classes by default -}
+defaultTypeClasses = map tc ["Eq", "Ord"]
+  where tc = UnQual . Ident
+
+defaultImports = [ImportDecl {
+    importLoc = unknownLoc,
+    importModule = ModuleName "Prelude",
+    importQualified = False,
+    importSrc = False,
+    importSafe = False,
+    importPkg = Nothing,
+    importAs = Nothing,
+    importSpecs = Just (False, ids ++ syms)}]
+  where
+    ids = map (IAbs NoNamespace . Ident) ["Eq", "Ord", "Int", "Bool"] ++
+          map (IVar . Ident) ["undefined"]
+    syms = map (IVar . Symbol) ["<=", "==", ">=", "<", ">", "/=", "&&", "||", "+", "-"]
+
+qualifyByDefault tArg = TyForall Nothing (map qual defaultTypeClasses)
+  where qual cls = ClassA cls [TyVar $ Ident tArg]
+
+ensureLower s = case s of
+  c:cs | isLower c -> s
+  _                -> "v" ++ s
+
+vIdent env name
+  | name `elem` constructorNames env = Ident name
+  | otherwise = Ident $ ensureLower name
+
+constructorNames env = concatMap (^. constructors) $ env ^. datatypes
+
+nonConstructorConsts env =
+  let ctors = Set.fromList $ constructorNames env
+      consts = env ^. constants
+      symbs = allSymbols env
+  in map (\c -> (c, symbs ! c)) $ Set.toList (consts \\ ctors)
+
+symbolRenames = Map.fromList [("!=", "/=")]
+
+{- AsHaskell* instances -}
+
+instance AsHaskell (Id, DatatypeDef) where
+  toHs env nameDef = HE $ toHsDecl env nameDef
+
+instance AsHaskell (Id, SchemaSkeleton r) where
+  toHs env nameType = HE $ toHsDecl env nameType
+
+instance AsHaskell (Program r) where
+  toHs env p = HE $ toHsExp env p
+
+instance AsHaskell (BareProgram r) where
+  toHs env p = HE $ toHsExp env p
+
+instance AsHaskell (Goal, Program r) where
+  toHs env goalProg = HE $ toHsDecl env goalProg
+
+instance AsHaskellDecl (Id, DatatypeDef) where
+  toHsDecl env (name,def) =
+    Hs.DataDecl unknownLoc         -- source location
+                DataType           -- 'data' or 'newtype'
+                []                 -- context (type class reqs for parameters)
+                (Ident name)       -- datatype name
+                params             -- type parameter names
+                ctors              -- constructor declarations
+                typeClss           -- deriving
+    where
+      params = def ^. typeParams |>> UnkindedVar . Ident
+      ctors = def ^. constructors |>>
+              \x -> QualConDecl unknownLoc [] [] (ConDecl (Ident x) (ctorArgs x))
+      ctorArgs name = toHsType env (allSymbols env ! name)
+                      |> argTypes
+      typeClss = if null ctors then [] else defaultTypeClasses |>> (\x -> (x, []))
+
+instance AsHaskellDecl (Goal, Program r) where
+  toHsDecl _ (Goal name env _ _ _ _, p) = PatBind unknownLoc
+    (PVar $ vIdent env name)           -- lhs (pattern)
+    (UnGuardedRhs $ toHsExp env p)     -- rhs (expression)
+    Nothing                            -- bindings??
+
+instance AsHaskellDecl Goal where
+  toHsDecl _ (Goal name env spec _ _ _) = TypeSig unknownLoc
+    [Ident name]
+    (toHsQualType env spec)
+
+instance AsHaskellDecl (Id, SchemaSkeleton r) where
+  toHsDecl env (name, typ) = TypeSig unknownLoc
+    [Ident name]
+    (toHsQualType env typ)
+
+instance AsHaskellDecl Id where
+  toHsDecl env name = PatBind unknownLoc
+    (PVar $ vIdent env name)
+    (UnGuardedRhs $ Var $ UnQual $ Ident "undefined")
+    Nothing
+
+instance AsHaskellDecl AsHaskellDeclElement where
+  toHsDecl env (AHDE e) = toHsDecl env e
+
+instance AsHaskellType (SchemaSkeleton r) where
+  toHsType env (ForallT tArg typ) = toHsType env typ
+  toHsType env (ForallP pArg typ) = toHsType env typ
+  toHsType env (Monotype skel) = toHsType env skel
+  toHsQualType env (ForallT tArg typ) =
+    qualifyByDefault tArg $ toHsQualType env typ
+  toHsQualType env typ = {- HsQualType [] $ -} toHsType env typ
+
+instance AsHaskellType (TypeSkeleton r) where
+  toHsType env (ScalarT base _) = toHsType env base
+  toHsType env (FunctionT _ argType resultType) =
+    TyFun (toHsType env argType) (toHsType env resultType)
+  toHsType env AnyT = TyCon $ UnQual $ Ident "Any"
+
+instance AsHaskellType (BaseType r) where
+  toHsType env BoolT = TyCon $ UnQual $ Ident "Bool"
+  toHsType env IntT = TyCon $ UnQual $ Ident "Int"
+  toHsType env (DatatypeT name tArgs pArgs) =
+    foldl TyApp typeCtor $ map (toHsType env) tArgs
+    where
+      typeCtor = TyCon $ UnQual $ Ident name
+  toHsType env (TypeVarT _ name) = TyVar $ Ident name
+
+instance AsHaskellExp (Program r) where
+  toHsExp env (Program term _) = toHsExp env term
+
+instance AsHaskellExp (BareProgram r) where
+  toHsExp env (PSymbol sym) | Just n <- readMay sym = Lit $ Int n
+                            | otherwise = Var $ UnQual $ vIdent env sym
+  toHsExp env (PApp fun arg) =
+    case infixate fun arg of
+      Just (l, op, r) -> Paren $ InfixApp (toHsExp env l) (QVarOp (UnQual (Symbol op))) (toHsExp env r)
+      Nothing -> Paren $ App (toHsExp env fun) (toHsExp env arg)
+    where
+      infixate (Program (PApp (Program (PSymbol op) _) l) _) r
+       | isBinOp op = Just (l, ren op, r)
+      infixate _ _  = Nothing
+      isBinOp = (`elem` elems binOpTokens)
+      ren op = findWithDefault op op symbolRenames
+  toHsExp env (PFun arg body) = Paren $ Lambda unknownLoc [pvar] (toHsExp env body)
+    where pvar = PVar $ vIdent env arg
+  toHsExp env (PIf cond then_ else_) =
+    If (toHsExp env cond) (toHsExp env then_) (toHsExp env else_)
+  toHsExp env (PMatch switch cases) =
+    Hs.Case (toHsExp env switch) (map alt cases)
+    where alt (Case ctor argNames expr) =
+            Alt unknownLoc
+              (Hs.PApp (UnQual $ Ident ctor)             -- pattern
+                $ map (PVar . vIdent env) argNames)
+              (UnGuardedRhs $ toHsExp env expr)          -- body
+              Nothing                                    -- ??
+  toHsExp env (PFix _ p) = toHsExp env p
+  toHsExp env (PLet name value body) =
+    Let (BDecls [PatBind unknownLoc
+                 (PVar $ vIdent env name)                      -- binder name
+                 (UnGuardedRhs $ toHsExp env value) Nothing])  -- rhs
+                 (toHsExp env body)                            -- in (expr)
+  toHsExp env other = Var $ UnQual $ Symbol "??"
+
+{- A module contains data declarations and functions -}
+toHsModule :: String -> Environment -> [(Goal, RProgram)] -> Module
+toHsModule name env goalProgs =
+  -- TODO Currently grabs environment from the first goal.
+  --   Merge environments from all goals?
+  let decls = inspectGP goalProgs
+      sigs =  goalProgs |>> AHDE . fst
+      funcs = goalProgs |>> AHDE
+   in Module unknownLoc
+         (ModuleName name)                            -- module name
+         []                                           -- module pragmas
+         Nothing                                      -- warning text
+         Nothing                                      -- exports
+         (defaultImports ++ hardcodedImports)         -- imports
+         (decls ++ sigs ++ funcs |>> toHsDecl env)    -- body (declarations)
+  where
+    inspectGP l = assocs (env ^. datatypes) |> filter (not . isSkipped . fst) |>> AHDE
+               -- ++ (nonConstructorConsts env |>> AHDE)
+               -- ++ (nonConstructorConsts env |>> AHDE . fst)
+
+addImports imports (Module loc name prag warn exp imp decl) =
+    Module loc name prag warn exp (imp ++ userImports) decl
+  where
+    userImports = map (\m -> importTmpl { importModule = ModuleName m }) imports
+
+importTmpl = ImportDecl {
+    importLoc = unknownLoc,
+    importModule = ModuleName "?",
+    importQualified = False,
+    importSrc = False,
+    importSafe = False,
+    importPkg = Nothing,
+    importAs = Nothing,
+    importSpecs = Nothing }
+    
+filterOutDeps deps env =
+  let isDeclOf name Pos {node = (DataDecl name' _ _ _)} = (name == name')
+      isDeclOf _ _ = False
+      inDeps k = any (isDeclOf k) $ concat $ elems deps
+  in over datatypes (filterWithKey (\k _ -> not $ inDeps k)) env
+
+{-- TODO these should definitely not be hard-coded --}
+
+isSkipped ident = ident `elem` ["String", "Tagged", "PaperId", "User", "World", "Token"]
+
+hardcodedImports = [importTmpl {
+    importModule = ModuleName "ConferenceImpl",
+    importSrc = True}]
+
+{- Pretty printing and inspection   -}
+{- (these are useful for debugging) -}
+
+prettyPrintHE (HE a) = prettyPrint a
+
+prettify :: AsHaskell a => Environment -> a -> String
+prettify env = prettyPrintHE . toHs env
+
+inspectDatatypes :: Environment -> IO ()
+inspectDatatypes env =
+  forM_ (assocs $ env ^. datatypes) $ putStrLn . prettify env
+
+inspectConstants :: Environment -> IO ()
+inspectConstants env =
+  forM_ (nonConstructorConsts env) $ putStrLn . prettify env
+
+inspectSolution :: Goal -> Program r -> IO ()
+inspectSolution goal p = --do
+  let env = gEnvironment goal
+    in putStrLn $ prettify env (goal, p)
+
+inspectSolutions :: [(Goal, Program r)] -> IO ()
+inspectSolutions goalProgs = do
+  unless (null goalProgs) $ inspectDatatypes (gEnvironment $ fst $ head goalProgs)
+  forM_ goalProgs $ uncurry inspectSolution
+
+{-
+ - Module entry point; translate everything and write result to file
+ -  filePath: output filename; '-' for standard output
+ -  moduleName: identifier to name the new module
+ -  goalProgs: a list of (goal, synthesized program)
+ -  deps: additional module dependencies (map of module name -> [decls])
+ -}
+extractModule filePath moduleName goalProgs deps =
+    let out = if filePath == "-" then putStr else writeFileLn filePath
+        writeFileLn f s = do h <- openFile f WriteMode ; hPutStrLn h s ; hClose h
+        env = goalProgs |>> gEnvironment . fst |> headDef emptyEnv
+                |> filterOutDeps deps
+    in do
+      inspectDatatypes env
+      inspectConstants env
+      out $ prettyPrint $ addImports (keys deps) $ toHsModule moduleName env goalProgs