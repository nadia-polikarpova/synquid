{-# LANGUAGE TemplateHaskell, FlexibleContexts, TupleSections #-}

-- | Generating synthesis constraints from specifications, qualifiers, and program templates
module Synquid.Explorer where

import Synquid.Logic
import Synquid.Program
import Synquid.SolverMonad
import Synquid.TypeConstraintSolver hiding (freshId, freshVar)
import qualified Synquid.TypeConstraintSolver as TCSolver (freshId, freshVar)
import Synquid.Util
import Synquid.Pretty
import Synquid.Tokens

import Data.List
import qualified Data.Set as Set
import Data.Set (Set)
import qualified Data.Map as Map
import Data.Map (Map)
import Control.Monad.Logic
import Control.Monad.State
import Control.Monad.Reader
import Control.Applicative hiding (empty)
import Control.Lens
import Debug.Trace

{- Interface -}

-- | Choices for the type of terminating fixpoint operator
data FixpointStrategy =
    DisableFixpoint   -- ^ Do not use fixpoint
  | FirstArgument     -- ^ Fixpoint decreases the first well-founded argument
  | AllArguments      -- ^ Fixpoint decreases the lexicographical tuple of all well-founded argument in declaration order
  | Nonterminating    -- ^ Fixpoint without termination check

-- | Choices for the order of e-term enumeration
data PickSymbolStrategy = PickDepthFirst | PickInterleave

-- | Parameters of program exploration
data ExplorerParams = ExplorerParams {
  _eGuessDepth :: Int,                    -- ^ Maximum depth of application trees
  _scrutineeDepth :: Int,                 -- ^ Maximum depth of application trees inside match scrutinees
  _matchDepth :: Int,                     -- ^ Maximum nesting level of matches
  _auxDepth :: Int,                       -- ^ Maximum nesting level of auxiliary functions (lambdas used as arguments)
  _fixStrategy :: FixpointStrategy,       -- ^ How to generate terminating fixpoints
  _polyRecursion :: Bool,                 -- ^ Enable polymorphic recursion?
  _predPolyRecursion :: Bool,             -- ^ Enable recursion polymorphic in abstract predicates?
  _abduceScrutinees :: Bool,              -- ^ Should we match eagerly on all unfolded variables?
  _unfoldLocals :: Bool,                  -- ^ Unfold binders introduced by matching (to use them in match abduction)?
  _partialSolution :: Bool,               -- ^ Should implementations that only cover part of the input space be accepted?
  _incrementalChecking :: Bool,           -- ^ Solve subtyping constraints during the bottom-up phase
  _consistencyChecking :: Bool,           -- ^ Check consistency of function's type with the goal before exploring arguments?
  _context :: RProgram -> RProgram,       -- ^ Context in which subterm is currently being generated (used only for logging)
  _useMemoization :: Bool,                -- ^ Should enumerated terms be memoized?
  _symmetryReduction :: Bool,             -- ^ Should partial applications be memoized to check for redundancy?
  _explorerLogLevel :: Int                -- ^ How verbose logging is
} 

makeLenses ''ExplorerParams

-- | State of program exploration
data ExplorerState = ExplorerState {
  _typingState :: TypingState,                     -- ^ Type-checking state
  _auxGoals :: [Goal],                             -- ^ Subterms to be synthesized independently
  _newAuxGoals :: [Id],                            -- ^ Higher-order arguments that have been synthesized but not yet let-bound
  _lambdaLets :: Map Id (Environment, UProgram),   -- ^ Local function bindings to be checked upon use (in type checking mode)  
  _symbolUseCount :: Map Id Int                    -- ^ Number of times each symbol has been used in the program so far
} deriving (Eq, Ord)

makeLenses ''ExplorerState

-- | Key in the memoization store
data MemoKey = MemoKey {
  keyEnv :: Environment,
  keyTypeArity :: Int,
  keyLastShape :: SType,
  keyState :: ExplorerState,
  keyDepth :: Int
} deriving (Eq, Ord)
instance Pretty MemoKey where
  -- pretty (MemoKey env arity t d st) = pretty env <+> text "|-" <+> hsep (replicate arity (text "? ->")) <+> pretty t <+> text "AT" <+> pretty d
  pretty (MemoKey env arity t st d) = hsep (replicate arity (text "? ->")) <+> pretty t <+> text "AT" <+> pretty d <+> parens (pretty (st ^. typingState . candidates))

-- | Memoization store
type Memo = Map MemoKey [(Environment, RProgram, ExplorerState)]

data PartialKey = PartialKey {
    pKeyContext :: RProgram,
    pEnvironment :: Environment
} deriving (Eq, Ord)

type PartialMemo = Map PartialKey (Map RProgram Int)
-- | Persistent state accross explorations
data PersistentState = PersistentState {
  _termMemo :: Memo,
  _partialFailures :: PartialMemo,
  _typeErrors :: [TypeError]
}

makeLenses ''PersistentState

-- | Computations that explore program space, parametrized by the the horn solver @s@
type Explorer s = StateT ExplorerState (ReaderT (ExplorerParams, TypingParams) (LogicT (StateT PersistentState s)))

-- | 'runExplorer' @eParams tParams initTS go@ : execute exploration @go@ with explorer parameters @eParams@, typing parameters @tParams@ in typing state @initTS@
runExplorer :: MonadHorn s => ExplorerParams -> TypingParams -> TypingState -> Explorer s a -> s (Either TypeError a)
runExplorer eParams tParams initTS go = do
  (ress, (PersistentState _ _ errs)) <- runStateT (observeManyT 1 $ runReaderT (evalStateT go initExplorerState) (eParams, tParams)) (PersistentState Map.empty Map.empty [])
  case ress of
    [] -> return $ Left $ if null errs then text "No solution" else head errs
    (res : _) -> return $ Right res
  where
    initExplorerState = ExplorerState initTS [] [] Map.empty Map.empty

-- | 'generateI' @env t@ : explore all terms that have refined type @t@ in environment @env@
-- (top-down phase of bidirectional typechecking)
generateI :: MonadHorn s => Environment -> RType -> Explorer s RProgram
generateI env t@(FunctionT x tArg tRes) = do
  let ctx = \p -> Program (PFun x p) t
  pBody <- inContext ctx $ generateI (unfoldAllVariables $ addVariable x tArg $ env) tRes
  return $ ctx pBody
generateI env t@(ScalarT _ _) = do
  maEnabled <- asks $ _abduceScrutinees . fst -- Is match abduction enabled?
  d <- asks $ _matchDepth . fst
  maPossible <- runInSolver $ hasPotentialScrutinees env -- Are there any potential scrutinees in scope?
  if maEnabled && d > 0 && maPossible then generateMaybeMatchIf env t else generateMaybeIf env t            

-- | Generate a possibly conditional term type @t@, depending on whether a condition is abduced
generateMaybeIf :: MonadHorn s => Environment -> RType -> Explorer s RProgram
generateMaybeIf env t = ifte generateThen (uncurry $ generateElse env t) (generateMatch env t) -- If at least one solution without a match exists, go with it and continue with the else branch; otherwise try to match
  where
    -- | Guess an E-term and abduce a condition for it
    generateThen = do
      cUnknown <- Unknown Map.empty <$> freshId "u"
      addConstraint $ WellFormedCond env cUnknown
      (_, pThen) <- cut $ generateE (addAssumption cUnknown env) t -- Do not backtrack: if we managed to find a solution for a nonempty subset of inputs, we go with it      
      cond <- conjunction <$> currentValuation cUnknown
      return (cond, pThen)

-- | Proceed after solution @pThen@ has been found under assumption @cond@
generateElse env t cond pThen = if cond == ftrue
  then return pThen -- @pThen@ is valid under no assumptions: return it
  else do -- @pThen@ is valid under a nontrivial assumption, proceed to look for the solution for the rest of the inputs
    pCond <- inContext (\p -> Program (PIf p uHole uHole) t) $ generateCondition env cond
    
    cUnknown <- Unknown Map.empty <$> freshId "u"
    runInSolver $ addFixedUnknown (unknownName cUnknown) (Set.singleton $ fnot cond) -- Create a fixed-valuation unknown to assume @!cond@
    pElse <- optionalInPartial t $ inContext (\p -> Program (PIf pCond pThen p) t) $ generateI (addAssumption cUnknown env) t
    let conditional = Program (PIf pCond pThen pElse) t
    if isHole pElse
      then return conditional
      else ifte -- If synthesis of the else branch succeeded, try to remove the conditional
            (runInSolver $ setUnknownRecheck (unknownName cUnknown) Set.empty) -- Re-check subsumption constraints after retracting @!cond@
            (const $ return pElse)                                             -- constraints still hold: @pElse@ is a valid solution for both branches
            (return conditional)                                               -- constraints don't hold: the conditional is essential               
            
generateCondition env fml = do
  conjuncts <- mapM genConjunct allConjuncts
  return $ fmap (flip addRefinement $ valBool |=| fml) (foldl1 conjoin conjuncts)
  where
    allConjuncts = Set.toList $ conjunctsOf fml
    genConjunct c = if isExecutable c
                              then return $ fmlToProgram c
                              else snd <$> cut (generateE env (ScalarT BoolT $ valBool |=| c))
    andSymb = Program (PSymbol $ binOpTokens Map.! And) (toMonotype $ binOpType And)
    conjoin p1 p2 = Program (PApp (Program (PApp andSymb p1) boolAll) p2) boolAll
                
-- | If partial solutions are accepted, try @gen@, and if it fails, just leave a hole of type @t@; otherwise @gen@
optionalInPartial :: MonadHorn s => RType -> Explorer s RProgram -> Explorer s RProgram
optionalInPartial t gen = ifM (asks $ _partialSolution . fst) (ifte gen return (return $ Program PHole t)) gen

-- | Generate a match term of type @t@
generateMatch env t = do
  d <- asks $ _matchDepth . fst
  if d == 0
    then mzero
    else do
      (env', pScrutinee) <- local (over _1 (\params -> set eGuessDepth (view scrutineeDepth params) params))
                                  $ inContext (\p -> Program (PMatch p []) t)
                                  $ generateE env AnyT -- Generate a scrutinee of an arbitrary type

      case typeOf pScrutinee of
        (ScalarT (DatatypeT scrDT _ _) _) -> do -- Type of the scrutinee is a datatype
          let ctors = ((env ^. datatypes) Map.! scrDT) ^. constructors

          let scrutineeSymbols = symbolList pScrutinee
          let isGoodScrutinee = not (null ctors) &&                                               -- Datatype is not abstract
                                (not $ pScrutinee `elem` (env ^. usedScrutinees)) &&              -- Hasn't been scrutinized yet
                                (not $ head scrutineeSymbols `elem` ctors) &&                     -- Is not a value
                                (any (not . flip Set.member (env ^. constants)) scrutineeSymbols) -- Has variables (not just constants)
          guard isGoodScrutinee

          (env'', x) <- toVar pScrutinee (addScrutinee pScrutinee env')
          (pCase, cond) <- cut $ generateFirstCase env'' x pScrutinee t (head ctors)                  -- First case generated separately in an attempt to abduce a condition for the whole match
          pCases <- mapM (cut . generateCase (addAssumption cond env'') x pScrutinee t) (tail ctors)  -- Generate a case for each of the remaining constructors under the assumption
          let pThen = Program (PMatch pScrutinee (pCase : pCases)) t
          generateElse env t cond pThen                                                               -- Generate the else branch

        _ -> mzero -- Type of the scrutinee is not a datatype: it cannot be used in a match
        
generateFirstCase env scrVar pScrutinee t consName = do
  case Map.lookup consName (allSymbols env) of
    Nothing -> error $ show $ text "Datatype constructor" <+> text consName <+> text "not found in the environment" <+> pretty env
    Just consSch -> do
      consT <- instantiate env consSch True
      runInSolver $ matchConsType (lastType consT) (typeOf pScrutinee)
      consT' <- runInSolver $ currentAssignment consT
      binders <- replicateM (arity consT') (freshVar env "x")
      (syms, ass) <- caseSymbols scrVar binders consT'
      let caseEnv = foldr (uncurry addVariable) (addAssumption ass env) syms

      ifte  (do -- Try to find a vacuousness condition:
              deadUnknown <- Unknown Map.empty <$> freshId "u"
              addConstraint $ WellFormedCond env deadUnknown
              err <- inContext (\p -> Program (PMatch pScrutinee [Case consName binders p]) t) $ generateError (addAssumption deadUnknown caseEnv)
              deadValuation <- currentValuation deadUnknown
              return (err, conjunction deadValuation)) 
            (\(err, deadCond) -> return $ (Case consName binders err, deadCond)) 
            (do
              pCaseExpr <- local (over (_1 . matchDepth) (-1 +)) 
                            $ inContext (\p -> Program (PMatch pScrutinee [Case consName binders p]) t)
                            $ generateI caseEnv t
              return $ (Case consName binders pCaseExpr, ftrue))

-- | Generate the @consName@ case of a match term with scrutinee variable @scrName@ and scrutinee type @scrType@
generateCase env scrVar pScrutinee t consName = do
  case Map.lookup consName (allSymbols env) of
    Nothing -> error $ show $ text "Datatype constructor" <+> text consName <+> text "not found in the environment" <+> pretty env
    Just consSch -> do
      consT <- instantiate env consSch True
      runInSolver $ matchConsType (lastType consT) (typeOf pScrutinee)
      consT' <- runInSolver $ currentAssignment consT
      binders <- replicateM (arity consT') (freshVar env "x")
      (syms, ass) <- caseSymbols scrVar binders consT'
      unfoldSyms <- asks $ _unfoldLocals . fst
      let caseEnv = (if unfoldSyms then unfoldAllVariables else id) $ foldr (uncurry addVariable) (addAssumption ass env) syms
      pCaseExpr <- optionalInPartial t $ local (over (_1 . matchDepth) (-1 +))
                                       $ inContext (\p -> Program (PMatch pScrutinee [Case consName binders p]) t)
                                       $ generateError caseEnv `mplus` generateI caseEnv t
      return $ Case consName binders pCaseExpr

caseSymbols x [] (ScalarT _ fml) = let subst = substitute (Map.singleton valueVarName x) in
  return ([], subst fml)
caseSymbols x (name : names) (FunctionT y tArg tRes) = do
  (syms, ass) <- caseSymbols x names (renameVar y name tArg tRes)
  return ((name, tArg) : syms, ass)  

-- | Generate a possibly conditional possibly match term, depending on which conditions are abduced
generateMaybeMatchIf :: MonadHorn s => Environment -> RType -> Explorer s RProgram
generateMaybeMatchIf env t = (generateOneBranch >>= generateOtherBranches) `mplus` (generateMatch env t) -- might need to backtrack a successful match due to match depth limitation
  where
    -- | Guess an E-term and abduce a condition and a match-condition for it
    generateOneBranch = do
      matchUnknown <- Unknown Map.empty <$> freshId "u"
      addConstraint $ WellFormedMatchCond env matchUnknown
      condUnknown <- Unknown Map.empty <$> freshId "u"
      addConstraint $ WellFormedCond env condUnknown
      cut $ do
        p0 <- generateEOrError (addAssumption matchUnknown . addAssumption condUnknown $ env) t
        matchValuation <- Set.toList <$> currentValuation matchUnknown
        let matchVars = Set.toList $ Set.unions (map varsOf matchValuation)
        condValuation <- currentValuation condUnknown
        let badError = isError p0 && length matchVars /= 1 -- null matchValuation && (not $ Set.null condValuation) -- Have we abduced a nontrivial vacuousness condition that is not a match branch?
        writeLog 2 $ text "Match valuation" <+> pretty matchValuation <+> if badError then text ": discarding error" else empty
        guard $ not badError -- Such vacuousness conditions are not productive (do not add to the environment assumptions and can be discovered over and over infinitely)        
        let matchConds = map (conjunction . Set.fromList . (\var -> filter (Set.member var . varsOf) matchValuation)) matchVars -- group by vars
        d <- asks $ _matchDepth . fst -- Backtrack if too many matches, maybe we can find a solution with fewer
        guard $ length matchConds <= d
        return (matchConds, conjunction condValuation, p0)
        
    generateEOrError env typ = generateError env `mplus` (snd <$> generateE env typ)

    -- | Proceed after solution @p0@ has been found under assumption @cond@ and match-assumption @matchCond@
    generateOtherBranches (matchConds, cond, p0) = do
      pThen <- cut $ generateMatchesFor (addAssumption cond env) matchConds p0 t
      generateElse env t cond pThen

    generateMatchesFor env [] pBaseCase t = return pBaseCase
    generateMatchesFor env (matchCond : rest) pBaseCase t = do
      let matchVar@(Var _ x) = Set.findMin $ varsOf matchCond
      let scrT@(ScalarT (DatatypeT scrDT _ _) _) = toMonotype $ symbolsOfArity 0 env Map.! x
      let pScrutinee = Program (PSymbol x) scrT
      let ctors = ((env ^. datatypes) Map.! scrDT) ^. constructors
      let env' = addScrutinee pScrutinee env
      pBaseCase' <- cut $ inContext (\p -> Program (PMatch pScrutinee [Case (head ctors) [] p]) t) $
                            generateMatchesFor (addAssumption matchCond env') rest pBaseCase t      
      pOtherCases <- mapM (cut . generateCase env' matchVar pScrutinee t) (tail ctors)
      return $ Program (PMatch pScrutinee (Case (head ctors) [] pBaseCase : pOtherCases)) t  


-- | 'generateE' @env typ@ : explore all elimination terms of type @typ@ in environment @env@
-- (bottom-up phase of bidirectional typechecking)
generateE :: MonadHorn s => Environment -> RType -> Explorer s (Environment, RProgram)
generateE env typ = do
  d <- asks $ _eGuessDepth . fst
  (finalEnv, Program pTerm pTyp) <- generateEUpTo env typ d
  pTyp' <- runInSolver $ solveTypeConstraints >> currentAssignment pTyp
  cleanupTypeVars
  pTerm' <- addLambdaLets pTyp' (Program pTerm pTyp')
  return (finalEnv, pTerm')
  where
    addLambdaLets t body = do
      newGoals <- use newAuxGoals      
      newAuxGoals .= []
      return $ foldr (\f p -> Program (PLet f uHole p) t) body newGoals


-- | Forget free type variables, which cannot escape an E-term
-- (after substituting outstanding auxiliary goals)
cleanupTypeVars :: MonadHorn s => Explorer s ()  
cleanupTypeVars = do
  goals <- use auxGoals >>= mapM goalSubstituteTypes
  auxGoals .= goals
  runInSolver $ typeAssignment .= Map.empty
  where
    goalSubstituteTypes g = do
      spec' <- runInSolver $ currentAssignment (toMonotype $ gSpec g)
      return g { gSpec = Monotype spec' }      
  
-- | 'generateEUpTo' @env typ d@ : explore all applications of type shape @shape typ@ in environment @env@ of depth up to @d@
generateEUpTo :: MonadHorn s => Environment -> RType -> Int -> Explorer s (Environment, RProgram)
generateEUpTo env typ d = msum $ map (generateEAt env typ) [0..d]

-- | 'generateEAt' @env typ d@ : explore all applications of type shape @shape typ@ in environment @env@ of depth exactly to @d@
generateEAt :: MonadHorn s => Environment -> RType -> Int -> Explorer s (Environment, RProgram)
generateEAt _ _ d | d < 0 = mzero
generateEAt env typ d = do
  useMem <- asks $ (_useMemoization . fst)
  if not useMem || d == 0
    then do -- Do not use memoization
      (envFinal, p) <- enumerateAt env typ d
      checkE envFinal typ p
      return (envFinal, p)
    else do -- Try to fetch from memoization store
      startState <- get
      let tass = startState ^. typingState . typeAssignment
      let memoKey = MemoKey env (arity typ) (shape $ typeSubstitute tass (lastType typ)) startState d
      startMemo <- getMemo
      case Map.lookup memoKey startMemo of
        Just results -> do -- Found memoizaed results: fetch
          writeLog 3 (text "Fetching for:" <+> pretty memoKey $+$
                      text "Result:" $+$ vsep (map (\(env', p, _) -> pretty p) results))
          msum $ map applyMemoized results
        Nothing -> do -- Nothing found: enumerate and memoize
          writeLog 3 (text "Nothing found for:" <+> pretty memoKey)
          (envFinal, p) <- enumerateAt env typ d

          memo <- getMemo
          finalState <- get
          let memo' = Map.insertWith (flip (++)) memoKey [(envFinal, p, finalState)] memo
          writeLog 3 (text "Memoizing for:" <+> pretty memoKey <+> pretty p <+> text "::" <+> pretty (typeOf p))

          putMemo memo'

          checkE envFinal typ p
          return (envFinal, p)
  where
    applyMemoized (finalEnv, p, finalState) = do
      put finalState
      let env' = joinEnv env finalEnv
      checkE env' typ p
      return (env', p)

    joinEnv currentEnv memoEnv = over ghosts (Map.union (memoEnv ^. ghosts)) currentEnv

<<<<<<< HEAD
-- | Check that @p@ has type @typ@ in @env@:
-- if @p@ is a (partially applied) function, also check consistency
checkE :: MonadHorn s => Environment -> RType -> RProgram -> Maybe Int -> Explorer s ()
checkE env typ p@(Program pTerm pTyp) md = do
  ctx <- asks $ _context . fst
  writeLog 1 $ text "Checking" <+> pretty p <+> text "::" <+> pretty typ <+> text "in" $+$ pretty (ctx p)
  
  ifM (asks $ _symmetryReduction . fst) checkSymmetry (return ())
  
  addConstraint $ Subtype env pTyp typ False
  when (arity typ > 0) $
    ifM (asks $ _consistencyChecking . fst) (addConstraint $ Subtype env pTyp typ True) (return ()) -- add constraint that t and tFun be consistent (i.e. not provably disjoint)

=======
-- | Perform a gradual check that @p@ has type @typ@ in @env@:
-- if @p@ is a scalar, perform a full subtyping check;
-- if @p@ is a (partially applied) function, check as much as possible with unknown arguments
checkE :: MonadHorn s => Environment -> RType -> RProgram -> Explorer s ()
checkE env typ p@(Program pTerm pTyp) = do
  ctx <- asks $ _context . fst
  let fixedContext = ctx (untyped PHole)
  writeLog 1 $ text "Checking" <+> pretty p <+> text "::" <+> pretty typ <+> text "in" $+$ pretty fixedContext

  if arity typ == 0
    then addConstraint $ Subtype env pTyp typ False
    else do
      -- Symmetry checking
      let partialKey = PartialKey fixedContext env
      startPartials <- getPartials
      let pastPartials = Map.findWithDefault Map.empty partialKey startPartials
      let myCount = Map.findWithDefault 0 p pastPartials
      let repeatPartials = filter (\(key, count) -> count > myCount) $ Map.toList pastPartials

      writeLog 1 $ text "Checking" <+> pretty pTyp <+> text "doesn't match any of" <+> pretty repeatPartials <+> text "myCount is" <+> pretty myCount

      -- Check that pTyp is not a subtype of multiple stored partials which match each other.
      mapM_ (\(Program _ oldTyp) -> ifte (solveLocally $ Subtype env pTyp oldTyp False)
                                  (\_ -> do
                                    writeLog 1 $ text "Subtype of failed predecessor:" <+> pretty pTyp <+> text "in" <+> pretty fixedContext <+> text "Is a subtype of" <+> pretty oldTyp
                                    mzero)
                                  (return ())) $ map fst repeatPartials

      let newCount = 1 + myCount
      let newPartials = Map.insert p newCount pastPartials
      let newPartialMap = Map.insert partialKey newPartials startPartials
      putPartials newPartialMap

      -- Normal checks
      addConstraint $ Subtype env (removeDependentRefinements (Set.fromList $ allArgs pTyp) (lastType pTyp)) (lastType typ) False
      ifM (asks $ _consistencyChecking . fst) (addConstraint $ Subtype env pTyp typ True) (return ()) -- add constraint that t and tFun be consistent (i.e. not provably disjoint)
      
>>>>>>> 504503b9
  fTyp <- runInSolver $ finalizeType typ
  typingState . errorContext .= errorText "when checking" </> pretty p </> text "::" </> pretty fTyp </> errorText "in" $+$ pretty (ctx p)  
  solveIncrementally
  typingState . errorContext .= empty
    where      
      checkSymmetry = 
        case md of
          Just d -> do          
            startState <- get
            let partialKey = PartialKey env typ startState d
            startPartials <- getPartials
            let pastPartials = maybe [] id (Map.lookup partialKey startPartials)

            writeLog 1 $ text "Checking" <+> pretty pTyp <+> text "doesn't match any of" <+> pretty pastPartials <+> text "at depth" <+> pretty d

            -- Check that pTyp is not a subtype of any stored partial.
            if d > 0
              then mapM_ (\oldTyp -> ifte (solveLocally $ Subtype env pTyp oldTyp False)
                                        (\_ -> do
                                          writeLog 1 $ text "Subtype of failed predecessor:" <+> pretty pTyp <+> text "Is a subtype of" <+> pretty oldTyp
                                          mzero)
                                        (return ())) pastPartials
              else return ()

            let newPartials = pTyp : pastPartials
            let newPartialMap = Map.insert partialKey newPartials startPartials
            putPartials newPartialMap

          Nothing -> return ()

enumerateAt :: MonadHorn s => Environment -> RType -> Int -> Explorer s (Environment, RProgram)
enumerateAt env typ 0 = do
    let symbols = Map.toList $ symbolsOfArity (arity typ) env
    useCounts <- use symbolUseCount
    let symbols' = if arity typ == 0
                      then sortBy (mappedCompare (\(x, _) -> (Set.member x (env ^. constants), Map.findWithDefault 0 x useCounts))) symbols
                      else sortBy (mappedCompare (\(x, _) -> (not $ Set.member x (env ^. constants), Map.findWithDefault 0 x useCounts))) symbols
    msum $ map pickSymbol symbols'
  where
    pickSymbol (name, sch) = do
      t <- freshInstance sch
      let p = Program (PSymbol name) (symbolType env name t)
      writeLog 1 $ text "Trying" <+> pretty p
      symbolUseCount %= Map.insertWith (+) name 1      
      case Map.lookup name (env ^. shapeConstraints) of
        Nothing -> return ()
        Just sc -> solveLocally $ Subtype env (refineBot $ shape t) (refineTop sc) False      
      return (env, p)
      
    freshInstance sch = if arity (toMonotype sch) == 0
      then instantiate env sch False -- Nullary polymorphic function: it is safe to instantiate it with bottom refinements, since nothing can force the refinements to be weaker
      else instantiate env sch True

    soleConstructor (ScalarT (DatatypeT name _ _) _) = let ctors = _constructors ((env ^. datatypes) Map.! name)
      in if length ctors == 1
          then Just (head ctors, allSymbols env Map.! (head ctors))
          else Nothing
    soleConstructor _ = Nothing
    
enumerateAt env typ d = do
  let maxArity = fst $ Map.findMax (env ^. symbols)
  guard $ arity typ < maxArity
  generateAllApps
  where
    generateAllApps =
      generateApp (\e t -> generateEUpTo e t (d - 1)) (\e t -> generateEAt e t (d - 1)) `mplus`
        generateApp (\e t -> generateEAt e t d) (\e t -> generateEUpTo e t (d - 1))

    generateApp genFun genArg = do
      x <- freshId "A"
      (env', fun) <- inContext (\p -> Program (PApp p uHole) typ)
                            $ genFun env (FunctionT x AnyT typ) -- Find all functions that unify with (? -> typ)
      let FunctionT x tArg tRes = typeOf fun

      (envfinal, pApp) <- if isFunctionType tArg
        then do -- Higher-order argument: its value is not required for the function type, return a placeholder and enqueue an auxiliary goal
          d <- asks $ _auxDepth . fst
          when (d <= 0) $ writeLog 1 (text "Cannot synthesize higher-order argument: no auxiliary functions allowed") >> mzero
          arg <- enqueueGoal env' tArg (untyped PHole) (d - 1)
          newAuxGoals %= (++ [symbolName arg])
          return (env', Program (PApp fun arg) tRes)
        else do -- First-order argument: generate now
          let mbCut = if Set.member x (varsOfType tRes) then id else cut
          (env'', arg) <- local (over (_1 . eGuessDepth) (-1 +))
                            $ inContext (\p -> Program (PApp fun p) tRes)
                            $ mbCut (genArg env' tArg)
          writeLog 2 (text "Synthesized argument" <+> pretty arg <+> text "of type" <+> pretty (typeOf arg))
          (env''', y) <- toVar arg env''
          return (env''', Program (PApp fun arg) (renameVarFml x y tRes))
      return (envfinal, pApp)
      
-- | Make environment inconsistent (if possible with current unknown assumptions)      
generateError :: MonadHorn s => Environment -> Explorer s RProgram
generateError env = do
  ctx <- asks $ _context . fst  
  writeLog 1 $ text "Checking" <+> pretty errorProgram <+> text "in" $+$ pretty (ctx errorProgram)
  tass <- use (typingState . typeAssignment)
  addConstraint $ Subtype env (int $ conjunction $ Set.fromList $ map trivial (allScalars env tass)) (int ffalse) False
  typingState . errorContext .= errorText "when checking" </> pretty errorProgram </> errorText "in" $+$ pretty (ctx errorProgram)
  runInSolver solveTypeConstraints
  typingState . errorContext .= empty
  return errorProgram
  where
    trivial var = var |=| var

-- | 'toVar' @p env@: a variable representing @p@ (can be @p@ itself or a fresh ghost)
toVar (Program (PSymbol name) t) env 
  | not (isConstant name env)  = return (env, Var (toSort $ baseTypeOf t) name)
toVar p@(Program _ t) env = do
<<<<<<< HEAD
  g <- freshId "G"
=======
  -- let g = show $ plain $ pretty p <> pretty t
  g <- freshId "g"
>>>>>>> 504503b9
  return (addGhost g t env, (Var (toSort $ baseTypeOf t) g))

enqueueGoal env typ impl depth = do
  g <- freshVar env "f"
  auxGoals %= ((Goal g env (Monotype typ) impl depth) :)
  return $ Program (PSymbol g) typ

{- Utility -}

-- | Get memoization store
getMemo :: MonadHorn s => Explorer s Memo
getMemo = lift . lift . lift $ use termMemo

-- | Set memoization store
putMemo :: MonadHorn s => Memo -> Explorer s ()
putMemo memo = lift . lift . lift $ termMemo .= memo

getPartials :: MonadHorn s => Explorer s PartialMemo
getPartials = lift . lift . lift $ use partialFailures

putPartials :: MonadHorn s => PartialMemo -> Explorer s ()
putPartials partials = lift . lift . lift $ partialFailures .= partials

-- | Record type error and backtrack
throwError :: MonadHorn s => TypeError -> Explorer s a  
throwError e = do
  writeLog 1 $ text "TYPE ERROR:" <+> plain e
  lift . lift . lift $ typeErrors %= (e :)
  mzero
  
-- | Impose typing constraint @c@ on the programs
addConstraint c = typingState %= addTypingConstraint c

-- | Embed a type-constraint checker computation @f@ in the explorer; on type error, record the error and backtrack
runInSolver :: MonadHorn s => TCSolver s a -> Explorer s a
runInSolver f = do
  tParams <- asks snd
  tState <- use typingState  
  res <- lift . lift . lift . lift $ runTCSolver tParams tState f
  case res of
    Left err -> throwError err
    Right (res, st) -> do
      typingState .= st
      return res
      
solveIncrementally :: MonadHorn s => Explorer s ()        
solveIncrementally = ifM (asks $ _incrementalChecking . fst) (runInSolver $ isFinal .= False >> solveTypeConstraints >> isFinal .= True) (return ())

solveLocally :: MonadHorn s => Constraint -> Explorer s ()  
solveLocally c = do
  writeLog 1 (text "Solving Locally" $+$ pretty c)
  oldTC <- use $ typingState . typingConstraints
  addConstraint c
  runInSolver solveTypeConstraints
  typingState . typingConstraints .= oldTC

freshId :: MonadHorn s => String -> Explorer s String
freshId = runInSolver . TCSolver.freshId

freshVar :: MonadHorn s => Environment -> String -> Explorer s String
freshVar env prefix = runInSolver $ TCSolver.freshVar env prefix

currentValuation :: MonadHorn s => Formula -> Explorer s (Set Formula)
currentValuation u = do
  results <- runInSolver $ currentValuations u
  msum $ map pickCandidiate (zip [0..] results)
  where
    pickCandidiate (i, res)  = do
      typingState . candidates %= take 1 . drop i
      return res

inContext ctx f = local (over (_1 . context) (. ctx)) f
    
-- | Replace all bound type and predicate variables with fresh free variables
-- (if @top@ is @False@, instantiate with bottom refinements instead of top refinements)
instantiate :: MonadHorn s => Environment -> RSchema -> Bool -> Explorer s RType
instantiate env sch top = do
  t <- instantiate' Map.empty Map.empty sch
  writeLog 2 (text "INSTANTIATE" <+> pretty sch $+$ text "INTO" <+> pretty t)
  return t
  where
    instantiate' subst pSubst (ForallT a sch) = do
      a' <- freshId "a"
      addConstraint $ WellFormed env (vart a' ftrue)
      instantiate' (Map.insert a (vart a' (BoolLit top)) subst) pSubst sch
    instantiate' subst pSubst (ForallP p argSorts sch) = do
      let argSorts' = map (sortSubstitute (asSortSubst subst)) argSorts
      fml <- if top
              then do
                p' <- freshId "P"
                addConstraint $ WellFormedPredicate env argSorts' p'
                return $ Pred BoolS p' (zipWith Var argSorts' deBrujns)
              else return ffalse
      instantiate' subst (Map.insert p fml pSubst) sch        
    instantiate' subst pSubst (Monotype t) = go subst pSubst t
    go subst pSubst (FunctionT x tArg tRes) = do
      x' <- freshVar env "x"
      liftM2 (FunctionT x') (go subst pSubst tArg) (go subst pSubst (renameVar x x' tArg tRes))
    go subst pSubst t = return $ typeSubstitutePred pSubst . typeSubstitute subst $ t  
    
symbolType env x t@(ScalarT b _)
  | isLiteral x = t -- x is a literal of a primitive type, it's type is precise
  | Set.null (typeVarsOf t Set.\\ Set.fromList (env ^. boundTypeVars)) = ScalarT b (varRefinement x (toSort b)) -- x is a scalar variable or monomorphic scalar constant, use _v = x
  | otherwise = t
symbolType _ _ t = t
  
-- | Perform an exploration, and once it succeeds, do not backtrack it  
cut :: MonadHorn s => Explorer s a -> Explorer s a
cut = once

writeLog level msg = do
  maxLevel <- asks $ _explorerLogLevel . fst
  if level <= maxLevel then traceShow (plain msg) $ return () else return ()
<|MERGE_RESOLUTION|>--- conflicted
+++ resolved
@@ -1,646 +1,604 @@
-{-# LANGUAGE TemplateHaskell, FlexibleContexts, TupleSections #-}
-
--- | Generating synthesis constraints from specifications, qualifiers, and program templates
-module Synquid.Explorer where
-
-import Synquid.Logic
-import Synquid.Program
-import Synquid.SolverMonad
-import Synquid.TypeConstraintSolver hiding (freshId, freshVar)
-import qualified Synquid.TypeConstraintSolver as TCSolver (freshId, freshVar)
-import Synquid.Util
-import Synquid.Pretty
-import Synquid.Tokens
-
-import Data.List
-import qualified Data.Set as Set
-import Data.Set (Set)
-import qualified Data.Map as Map
-import Data.Map (Map)
-import Control.Monad.Logic
-import Control.Monad.State
-import Control.Monad.Reader
-import Control.Applicative hiding (empty)
-import Control.Lens
-import Debug.Trace
-
-{- Interface -}
-
--- | Choices for the type of terminating fixpoint operator
-data FixpointStrategy =
-    DisableFixpoint   -- ^ Do not use fixpoint
-  | FirstArgument     -- ^ Fixpoint decreases the first well-founded argument
-  | AllArguments      -- ^ Fixpoint decreases the lexicographical tuple of all well-founded argument in declaration order
-  | Nonterminating    -- ^ Fixpoint without termination check
-
--- | Choices for the order of e-term enumeration
-data PickSymbolStrategy = PickDepthFirst | PickInterleave
-
--- | Parameters of program exploration
-data ExplorerParams = ExplorerParams {
-  _eGuessDepth :: Int,                    -- ^ Maximum depth of application trees
-  _scrutineeDepth :: Int,                 -- ^ Maximum depth of application trees inside match scrutinees
-  _matchDepth :: Int,                     -- ^ Maximum nesting level of matches
-  _auxDepth :: Int,                       -- ^ Maximum nesting level of auxiliary functions (lambdas used as arguments)
-  _fixStrategy :: FixpointStrategy,       -- ^ How to generate terminating fixpoints
-  _polyRecursion :: Bool,                 -- ^ Enable polymorphic recursion?
-  _predPolyRecursion :: Bool,             -- ^ Enable recursion polymorphic in abstract predicates?
-  _abduceScrutinees :: Bool,              -- ^ Should we match eagerly on all unfolded variables?
-  _unfoldLocals :: Bool,                  -- ^ Unfold binders introduced by matching (to use them in match abduction)?
-  _partialSolution :: Bool,               -- ^ Should implementations that only cover part of the input space be accepted?
-  _incrementalChecking :: Bool,           -- ^ Solve subtyping constraints during the bottom-up phase
-  _consistencyChecking :: Bool,           -- ^ Check consistency of function's type with the goal before exploring arguments?
-  _context :: RProgram -> RProgram,       -- ^ Context in which subterm is currently being generated (used only for logging)
-  _useMemoization :: Bool,                -- ^ Should enumerated terms be memoized?
-  _symmetryReduction :: Bool,             -- ^ Should partial applications be memoized to check for redundancy?
-  _explorerLogLevel :: Int                -- ^ How verbose logging is
-} 
-
-makeLenses ''ExplorerParams
-
--- | State of program exploration
-data ExplorerState = ExplorerState {
-  _typingState :: TypingState,                     -- ^ Type-checking state
-  _auxGoals :: [Goal],                             -- ^ Subterms to be synthesized independently
-  _newAuxGoals :: [Id],                            -- ^ Higher-order arguments that have been synthesized but not yet let-bound
-  _lambdaLets :: Map Id (Environment, UProgram),   -- ^ Local function bindings to be checked upon use (in type checking mode)  
-  _symbolUseCount :: Map Id Int                    -- ^ Number of times each symbol has been used in the program so far
-} deriving (Eq, Ord)
-
-makeLenses ''ExplorerState
-
--- | Key in the memoization store
-data MemoKey = MemoKey {
-  keyEnv :: Environment,
-  keyTypeArity :: Int,
-  keyLastShape :: SType,
-  keyState :: ExplorerState,
-  keyDepth :: Int
-} deriving (Eq, Ord)
-instance Pretty MemoKey where
-  -- pretty (MemoKey env arity t d st) = pretty env <+> text "|-" <+> hsep (replicate arity (text "? ->")) <+> pretty t <+> text "AT" <+> pretty d
-  pretty (MemoKey env arity t st d) = hsep (replicate arity (text "? ->")) <+> pretty t <+> text "AT" <+> pretty d <+> parens (pretty (st ^. typingState . candidates))
-
--- | Memoization store
-type Memo = Map MemoKey [(Environment, RProgram, ExplorerState)]
-
-data PartialKey = PartialKey {
-    pKeyContext :: RProgram,
-    pEnvironment :: Environment
-} deriving (Eq, Ord)
-
-type PartialMemo = Map PartialKey (Map RProgram Int)
--- | Persistent state accross explorations
-data PersistentState = PersistentState {
-  _termMemo :: Memo,
-  _partialFailures :: PartialMemo,
-  _typeErrors :: [TypeError]
-}
-
-makeLenses ''PersistentState
-
--- | Computations that explore program space, parametrized by the the horn solver @s@
-type Explorer s = StateT ExplorerState (ReaderT (ExplorerParams, TypingParams) (LogicT (StateT PersistentState s)))
-
--- | 'runExplorer' @eParams tParams initTS go@ : execute exploration @go@ with explorer parameters @eParams@, typing parameters @tParams@ in typing state @initTS@
-runExplorer :: MonadHorn s => ExplorerParams -> TypingParams -> TypingState -> Explorer s a -> s (Either TypeError a)
-runExplorer eParams tParams initTS go = do
-  (ress, (PersistentState _ _ errs)) <- runStateT (observeManyT 1 $ runReaderT (evalStateT go initExplorerState) (eParams, tParams)) (PersistentState Map.empty Map.empty [])
-  case ress of
-    [] -> return $ Left $ if null errs then text "No solution" else head errs
-    (res : _) -> return $ Right res
-  where
-    initExplorerState = ExplorerState initTS [] [] Map.empty Map.empty
-
--- | 'generateI' @env t@ : explore all terms that have refined type @t@ in environment @env@
--- (top-down phase of bidirectional typechecking)
-generateI :: MonadHorn s => Environment -> RType -> Explorer s RProgram
-generateI env t@(FunctionT x tArg tRes) = do
-  let ctx = \p -> Program (PFun x p) t
-  pBody <- inContext ctx $ generateI (unfoldAllVariables $ addVariable x tArg $ env) tRes
-  return $ ctx pBody
-generateI env t@(ScalarT _ _) = do
-  maEnabled <- asks $ _abduceScrutinees . fst -- Is match abduction enabled?
-  d <- asks $ _matchDepth . fst
-  maPossible <- runInSolver $ hasPotentialScrutinees env -- Are there any potential scrutinees in scope?
-  if maEnabled && d > 0 && maPossible then generateMaybeMatchIf env t else generateMaybeIf env t            
-
--- | Generate a possibly conditional term type @t@, depending on whether a condition is abduced
-generateMaybeIf :: MonadHorn s => Environment -> RType -> Explorer s RProgram
-generateMaybeIf env t = ifte generateThen (uncurry $ generateElse env t) (generateMatch env t) -- If at least one solution without a match exists, go with it and continue with the else branch; otherwise try to match
-  where
-    -- | Guess an E-term and abduce a condition for it
-    generateThen = do
-      cUnknown <- Unknown Map.empty <$> freshId "u"
-      addConstraint $ WellFormedCond env cUnknown
-      (_, pThen) <- cut $ generateE (addAssumption cUnknown env) t -- Do not backtrack: if we managed to find a solution for a nonempty subset of inputs, we go with it      
-      cond <- conjunction <$> currentValuation cUnknown
-      return (cond, pThen)
-
--- | Proceed after solution @pThen@ has been found under assumption @cond@
-generateElse env t cond pThen = if cond == ftrue
-  then return pThen -- @pThen@ is valid under no assumptions: return it
-  else do -- @pThen@ is valid under a nontrivial assumption, proceed to look for the solution for the rest of the inputs
-    pCond <- inContext (\p -> Program (PIf p uHole uHole) t) $ generateCondition env cond
-    
-    cUnknown <- Unknown Map.empty <$> freshId "u"
-    runInSolver $ addFixedUnknown (unknownName cUnknown) (Set.singleton $ fnot cond) -- Create a fixed-valuation unknown to assume @!cond@
-    pElse <- optionalInPartial t $ inContext (\p -> Program (PIf pCond pThen p) t) $ generateI (addAssumption cUnknown env) t
-    let conditional = Program (PIf pCond pThen pElse) t
-    if isHole pElse
-      then return conditional
-      else ifte -- If synthesis of the else branch succeeded, try to remove the conditional
-            (runInSolver $ setUnknownRecheck (unknownName cUnknown) Set.empty) -- Re-check subsumption constraints after retracting @!cond@
-            (const $ return pElse)                                             -- constraints still hold: @pElse@ is a valid solution for both branches
-            (return conditional)                                               -- constraints don't hold: the conditional is essential               
-            
-generateCondition env fml = do
-  conjuncts <- mapM genConjunct allConjuncts
-  return $ fmap (flip addRefinement $ valBool |=| fml) (foldl1 conjoin conjuncts)
-  where
-    allConjuncts = Set.toList $ conjunctsOf fml
-    genConjunct c = if isExecutable c
-                              then return $ fmlToProgram c
-                              else snd <$> cut (generateE env (ScalarT BoolT $ valBool |=| c))
-    andSymb = Program (PSymbol $ binOpTokens Map.! And) (toMonotype $ binOpType And)
-    conjoin p1 p2 = Program (PApp (Program (PApp andSymb p1) boolAll) p2) boolAll
-                
--- | If partial solutions are accepted, try @gen@, and if it fails, just leave a hole of type @t@; otherwise @gen@
-optionalInPartial :: MonadHorn s => RType -> Explorer s RProgram -> Explorer s RProgram
-optionalInPartial t gen = ifM (asks $ _partialSolution . fst) (ifte gen return (return $ Program PHole t)) gen
-
--- | Generate a match term of type @t@
-generateMatch env t = do
-  d <- asks $ _matchDepth . fst
-  if d == 0
-    then mzero
-    else do
-      (env', pScrutinee) <- local (over _1 (\params -> set eGuessDepth (view scrutineeDepth params) params))
-                                  $ inContext (\p -> Program (PMatch p []) t)
-                                  $ generateE env AnyT -- Generate a scrutinee of an arbitrary type
-
-      case typeOf pScrutinee of
-        (ScalarT (DatatypeT scrDT _ _) _) -> do -- Type of the scrutinee is a datatype
-          let ctors = ((env ^. datatypes) Map.! scrDT) ^. constructors
-
-          let scrutineeSymbols = symbolList pScrutinee
-          let isGoodScrutinee = not (null ctors) &&                                               -- Datatype is not abstract
-                                (not $ pScrutinee `elem` (env ^. usedScrutinees)) &&              -- Hasn't been scrutinized yet
-                                (not $ head scrutineeSymbols `elem` ctors) &&                     -- Is not a value
-                                (any (not . flip Set.member (env ^. constants)) scrutineeSymbols) -- Has variables (not just constants)
-          guard isGoodScrutinee
-
-          (env'', x) <- toVar pScrutinee (addScrutinee pScrutinee env')
-          (pCase, cond) <- cut $ generateFirstCase env'' x pScrutinee t (head ctors)                  -- First case generated separately in an attempt to abduce a condition for the whole match
-          pCases <- mapM (cut . generateCase (addAssumption cond env'') x pScrutinee t) (tail ctors)  -- Generate a case for each of the remaining constructors under the assumption
-          let pThen = Program (PMatch pScrutinee (pCase : pCases)) t
-          generateElse env t cond pThen                                                               -- Generate the else branch
-
-        _ -> mzero -- Type of the scrutinee is not a datatype: it cannot be used in a match
-        
-generateFirstCase env scrVar pScrutinee t consName = do
-  case Map.lookup consName (allSymbols env) of
-    Nothing -> error $ show $ text "Datatype constructor" <+> text consName <+> text "not found in the environment" <+> pretty env
-    Just consSch -> do
-      consT <- instantiate env consSch True
-      runInSolver $ matchConsType (lastType consT) (typeOf pScrutinee)
-      consT' <- runInSolver $ currentAssignment consT
-      binders <- replicateM (arity consT') (freshVar env "x")
-      (syms, ass) <- caseSymbols scrVar binders consT'
-      let caseEnv = foldr (uncurry addVariable) (addAssumption ass env) syms
-
-      ifte  (do -- Try to find a vacuousness condition:
-              deadUnknown <- Unknown Map.empty <$> freshId "u"
-              addConstraint $ WellFormedCond env deadUnknown
-              err <- inContext (\p -> Program (PMatch pScrutinee [Case consName binders p]) t) $ generateError (addAssumption deadUnknown caseEnv)
-              deadValuation <- currentValuation deadUnknown
-              return (err, conjunction deadValuation)) 
-            (\(err, deadCond) -> return $ (Case consName binders err, deadCond)) 
-            (do
-              pCaseExpr <- local (over (_1 . matchDepth) (-1 +)) 
-                            $ inContext (\p -> Program (PMatch pScrutinee [Case consName binders p]) t)
-                            $ generateI caseEnv t
-              return $ (Case consName binders pCaseExpr, ftrue))
-
--- | Generate the @consName@ case of a match term with scrutinee variable @scrName@ and scrutinee type @scrType@
-generateCase env scrVar pScrutinee t consName = do
-  case Map.lookup consName (allSymbols env) of
-    Nothing -> error $ show $ text "Datatype constructor" <+> text consName <+> text "not found in the environment" <+> pretty env
-    Just consSch -> do
-      consT <- instantiate env consSch True
-      runInSolver $ matchConsType (lastType consT) (typeOf pScrutinee)
-      consT' <- runInSolver $ currentAssignment consT
-      binders <- replicateM (arity consT') (freshVar env "x")
-      (syms, ass) <- caseSymbols scrVar binders consT'
-      unfoldSyms <- asks $ _unfoldLocals . fst
-      let caseEnv = (if unfoldSyms then unfoldAllVariables else id) $ foldr (uncurry addVariable) (addAssumption ass env) syms
-      pCaseExpr <- optionalInPartial t $ local (over (_1 . matchDepth) (-1 +))
-                                       $ inContext (\p -> Program (PMatch pScrutinee [Case consName binders p]) t)
-                                       $ generateError caseEnv `mplus` generateI caseEnv t
-      return $ Case consName binders pCaseExpr
-
-caseSymbols x [] (ScalarT _ fml) = let subst = substitute (Map.singleton valueVarName x) in
-  return ([], subst fml)
-caseSymbols x (name : names) (FunctionT y tArg tRes) = do
-  (syms, ass) <- caseSymbols x names (renameVar y name tArg tRes)
-  return ((name, tArg) : syms, ass)  
-
--- | Generate a possibly conditional possibly match term, depending on which conditions are abduced
-generateMaybeMatchIf :: MonadHorn s => Environment -> RType -> Explorer s RProgram
-generateMaybeMatchIf env t = (generateOneBranch >>= generateOtherBranches) `mplus` (generateMatch env t) -- might need to backtrack a successful match due to match depth limitation
-  where
-    -- | Guess an E-term and abduce a condition and a match-condition for it
-    generateOneBranch = do
-      matchUnknown <- Unknown Map.empty <$> freshId "u"
-      addConstraint $ WellFormedMatchCond env matchUnknown
-      condUnknown <- Unknown Map.empty <$> freshId "u"
-      addConstraint $ WellFormedCond env condUnknown
-      cut $ do
-        p0 <- generateEOrError (addAssumption matchUnknown . addAssumption condUnknown $ env) t
-        matchValuation <- Set.toList <$> currentValuation matchUnknown
-        let matchVars = Set.toList $ Set.unions (map varsOf matchValuation)
-        condValuation <- currentValuation condUnknown
-        let badError = isError p0 && length matchVars /= 1 -- null matchValuation && (not $ Set.null condValuation) -- Have we abduced a nontrivial vacuousness condition that is not a match branch?
-        writeLog 2 $ text "Match valuation" <+> pretty matchValuation <+> if badError then text ": discarding error" else empty
-        guard $ not badError -- Such vacuousness conditions are not productive (do not add to the environment assumptions and can be discovered over and over infinitely)        
-        let matchConds = map (conjunction . Set.fromList . (\var -> filter (Set.member var . varsOf) matchValuation)) matchVars -- group by vars
-        d <- asks $ _matchDepth . fst -- Backtrack if too many matches, maybe we can find a solution with fewer
-        guard $ length matchConds <= d
-        return (matchConds, conjunction condValuation, p0)
-        
-    generateEOrError env typ = generateError env `mplus` (snd <$> generateE env typ)
-
-    -- | Proceed after solution @p0@ has been found under assumption @cond@ and match-assumption @matchCond@
-    generateOtherBranches (matchConds, cond, p0) = do
-      pThen <- cut $ generateMatchesFor (addAssumption cond env) matchConds p0 t
-      generateElse env t cond pThen
-
-    generateMatchesFor env [] pBaseCase t = return pBaseCase
-    generateMatchesFor env (matchCond : rest) pBaseCase t = do
-      let matchVar@(Var _ x) = Set.findMin $ varsOf matchCond
-      let scrT@(ScalarT (DatatypeT scrDT _ _) _) = toMonotype $ symbolsOfArity 0 env Map.! x
-      let pScrutinee = Program (PSymbol x) scrT
-      let ctors = ((env ^. datatypes) Map.! scrDT) ^. constructors
-      let env' = addScrutinee pScrutinee env
-      pBaseCase' <- cut $ inContext (\p -> Program (PMatch pScrutinee [Case (head ctors) [] p]) t) $
-                            generateMatchesFor (addAssumption matchCond env') rest pBaseCase t      
-      pOtherCases <- mapM (cut . generateCase env' matchVar pScrutinee t) (tail ctors)
-      return $ Program (PMatch pScrutinee (Case (head ctors) [] pBaseCase : pOtherCases)) t  
-
-
--- | 'generateE' @env typ@ : explore all elimination terms of type @typ@ in environment @env@
--- (bottom-up phase of bidirectional typechecking)
-generateE :: MonadHorn s => Environment -> RType -> Explorer s (Environment, RProgram)
-generateE env typ = do
-  d <- asks $ _eGuessDepth . fst
-  (finalEnv, Program pTerm pTyp) <- generateEUpTo env typ d
-  pTyp' <- runInSolver $ solveTypeConstraints >> currentAssignment pTyp
-  cleanupTypeVars
-  pTerm' <- addLambdaLets pTyp' (Program pTerm pTyp')
-  return (finalEnv, pTerm')
-  where
-    addLambdaLets t body = do
-      newGoals <- use newAuxGoals      
-      newAuxGoals .= []
-      return $ foldr (\f p -> Program (PLet f uHole p) t) body newGoals
-
-
--- | Forget free type variables, which cannot escape an E-term
--- (after substituting outstanding auxiliary goals)
-cleanupTypeVars :: MonadHorn s => Explorer s ()  
-cleanupTypeVars = do
-  goals <- use auxGoals >>= mapM goalSubstituteTypes
-  auxGoals .= goals
-  runInSolver $ typeAssignment .= Map.empty
-  where
-    goalSubstituteTypes g = do
-      spec' <- runInSolver $ currentAssignment (toMonotype $ gSpec g)
-      return g { gSpec = Monotype spec' }      
-  
--- | 'generateEUpTo' @env typ d@ : explore all applications of type shape @shape typ@ in environment @env@ of depth up to @d@
-generateEUpTo :: MonadHorn s => Environment -> RType -> Int -> Explorer s (Environment, RProgram)
-generateEUpTo env typ d = msum $ map (generateEAt env typ) [0..d]
-
--- | 'generateEAt' @env typ d@ : explore all applications of type shape @shape typ@ in environment @env@ of depth exactly to @d@
-generateEAt :: MonadHorn s => Environment -> RType -> Int -> Explorer s (Environment, RProgram)
-generateEAt _ _ d | d < 0 = mzero
-generateEAt env typ d = do
-  useMem <- asks $ (_useMemoization . fst)
-  if not useMem || d == 0
-    then do -- Do not use memoization
-      (envFinal, p) <- enumerateAt env typ d
-      checkE envFinal typ p
-      return (envFinal, p)
-    else do -- Try to fetch from memoization store
-      startState <- get
-      let tass = startState ^. typingState . typeAssignment
-      let memoKey = MemoKey env (arity typ) (shape $ typeSubstitute tass (lastType typ)) startState d
-      startMemo <- getMemo
-      case Map.lookup memoKey startMemo of
-        Just results -> do -- Found memoizaed results: fetch
-          writeLog 3 (text "Fetching for:" <+> pretty memoKey $+$
-                      text "Result:" $+$ vsep (map (\(env', p, _) -> pretty p) results))
-          msum $ map applyMemoized results
-        Nothing -> do -- Nothing found: enumerate and memoize
-          writeLog 3 (text "Nothing found for:" <+> pretty memoKey)
-          (envFinal, p) <- enumerateAt env typ d
-
-          memo <- getMemo
-          finalState <- get
-          let memo' = Map.insertWith (flip (++)) memoKey [(envFinal, p, finalState)] memo
-          writeLog 3 (text "Memoizing for:" <+> pretty memoKey <+> pretty p <+> text "::" <+> pretty (typeOf p))
-
-          putMemo memo'
-
-          checkE envFinal typ p
-          return (envFinal, p)
-  where
-    applyMemoized (finalEnv, p, finalState) = do
-      put finalState
-      let env' = joinEnv env finalEnv
-      checkE env' typ p
-      return (env', p)
-
-    joinEnv currentEnv memoEnv = over ghosts (Map.union (memoEnv ^. ghosts)) currentEnv
-
-<<<<<<< HEAD
--- | Check that @p@ has type @typ@ in @env@:
--- if @p@ is a (partially applied) function, also check consistency
-checkE :: MonadHorn s => Environment -> RType -> RProgram -> Maybe Int -> Explorer s ()
-checkE env typ p@(Program pTerm pTyp) md = do
-  ctx <- asks $ _context . fst
-  writeLog 1 $ text "Checking" <+> pretty p <+> text "::" <+> pretty typ <+> text "in" $+$ pretty (ctx p)
-  
-  ifM (asks $ _symmetryReduction . fst) checkSymmetry (return ())
-  
-  addConstraint $ Subtype env pTyp typ False
-  when (arity typ > 0) $
-    ifM (asks $ _consistencyChecking . fst) (addConstraint $ Subtype env pTyp typ True) (return ()) -- add constraint that t and tFun be consistent (i.e. not provably disjoint)
-
-=======
--- | Perform a gradual check that @p@ has type @typ@ in @env@:
--- if @p@ is a scalar, perform a full subtyping check;
--- if @p@ is a (partially applied) function, check as much as possible with unknown arguments
-checkE :: MonadHorn s => Environment -> RType -> RProgram -> Explorer s ()
-checkE env typ p@(Program pTerm pTyp) = do
-  ctx <- asks $ _context . fst
-  let fixedContext = ctx (untyped PHole)
-  writeLog 1 $ text "Checking" <+> pretty p <+> text "::" <+> pretty typ <+> text "in" $+$ pretty fixedContext
-
-  if arity typ == 0
-    then addConstraint $ Subtype env pTyp typ False
-    else do
-      -- Symmetry checking
-      let partialKey = PartialKey fixedContext env
-      startPartials <- getPartials
-      let pastPartials = Map.findWithDefault Map.empty partialKey startPartials
-      let myCount = Map.findWithDefault 0 p pastPartials
-      let repeatPartials = filter (\(key, count) -> count > myCount) $ Map.toList pastPartials
-
-      writeLog 1 $ text "Checking" <+> pretty pTyp <+> text "doesn't match any of" <+> pretty repeatPartials <+> text "myCount is" <+> pretty myCount
-
-      -- Check that pTyp is not a subtype of multiple stored partials which match each other.
-      mapM_ (\(Program _ oldTyp) -> ifte (solveLocally $ Subtype env pTyp oldTyp False)
-                                  (\_ -> do
-                                    writeLog 1 $ text "Subtype of failed predecessor:" <+> pretty pTyp <+> text "in" <+> pretty fixedContext <+> text "Is a subtype of" <+> pretty oldTyp
-                                    mzero)
-                                  (return ())) $ map fst repeatPartials
-
-      let newCount = 1 + myCount
-      let newPartials = Map.insert p newCount pastPartials
-      let newPartialMap = Map.insert partialKey newPartials startPartials
-      putPartials newPartialMap
-
-      -- Normal checks
-      addConstraint $ Subtype env (removeDependentRefinements (Set.fromList $ allArgs pTyp) (lastType pTyp)) (lastType typ) False
-      ifM (asks $ _consistencyChecking . fst) (addConstraint $ Subtype env pTyp typ True) (return ()) -- add constraint that t and tFun be consistent (i.e. not provably disjoint)
-      
->>>>>>> 504503b9
-  fTyp <- runInSolver $ finalizeType typ
-  typingState . errorContext .= errorText "when checking" </> pretty p </> text "::" </> pretty fTyp </> errorText "in" $+$ pretty (ctx p)  
-  solveIncrementally
-  typingState . errorContext .= empty
-    where      
-      checkSymmetry = 
-        case md of
-          Just d -> do          
-            startState <- get
-            let partialKey = PartialKey env typ startState d
-            startPartials <- getPartials
-            let pastPartials = maybe [] id (Map.lookup partialKey startPartials)
-
-            writeLog 1 $ text "Checking" <+> pretty pTyp <+> text "doesn't match any of" <+> pretty pastPartials <+> text "at depth" <+> pretty d
-
-            -- Check that pTyp is not a subtype of any stored partial.
-            if d > 0
-              then mapM_ (\oldTyp -> ifte (solveLocally $ Subtype env pTyp oldTyp False)
-                                        (\_ -> do
-                                          writeLog 1 $ text "Subtype of failed predecessor:" <+> pretty pTyp <+> text "Is a subtype of" <+> pretty oldTyp
-                                          mzero)
-                                        (return ())) pastPartials
-              else return ()
-
-            let newPartials = pTyp : pastPartials
-            let newPartialMap = Map.insert partialKey newPartials startPartials
-            putPartials newPartialMap
-
-          Nothing -> return ()
-
-enumerateAt :: MonadHorn s => Environment -> RType -> Int -> Explorer s (Environment, RProgram)
-enumerateAt env typ 0 = do
-    let symbols = Map.toList $ symbolsOfArity (arity typ) env
-    useCounts <- use symbolUseCount
-    let symbols' = if arity typ == 0
-                      then sortBy (mappedCompare (\(x, _) -> (Set.member x (env ^. constants), Map.findWithDefault 0 x useCounts))) symbols
-                      else sortBy (mappedCompare (\(x, _) -> (not $ Set.member x (env ^. constants), Map.findWithDefault 0 x useCounts))) symbols
-    msum $ map pickSymbol symbols'
-  where
-    pickSymbol (name, sch) = do
-      t <- freshInstance sch
-      let p = Program (PSymbol name) (symbolType env name t)
-      writeLog 1 $ text "Trying" <+> pretty p
-      symbolUseCount %= Map.insertWith (+) name 1      
-      case Map.lookup name (env ^. shapeConstraints) of
-        Nothing -> return ()
-        Just sc -> solveLocally $ Subtype env (refineBot $ shape t) (refineTop sc) False      
-      return (env, p)
-      
-    freshInstance sch = if arity (toMonotype sch) == 0
-      then instantiate env sch False -- Nullary polymorphic function: it is safe to instantiate it with bottom refinements, since nothing can force the refinements to be weaker
-      else instantiate env sch True
-
-    soleConstructor (ScalarT (DatatypeT name _ _) _) = let ctors = _constructors ((env ^. datatypes) Map.! name)
-      in if length ctors == 1
-          then Just (head ctors, allSymbols env Map.! (head ctors))
-          else Nothing
-    soleConstructor _ = Nothing
-    
-enumerateAt env typ d = do
-  let maxArity = fst $ Map.findMax (env ^. symbols)
-  guard $ arity typ < maxArity
-  generateAllApps
-  where
-    generateAllApps =
-      generateApp (\e t -> generateEUpTo e t (d - 1)) (\e t -> generateEAt e t (d - 1)) `mplus`
-        generateApp (\e t -> generateEAt e t d) (\e t -> generateEUpTo e t (d - 1))
-
-    generateApp genFun genArg = do
-      x <- freshId "A"
-      (env', fun) <- inContext (\p -> Program (PApp p uHole) typ)
-                            $ genFun env (FunctionT x AnyT typ) -- Find all functions that unify with (? -> typ)
-      let FunctionT x tArg tRes = typeOf fun
-
-      (envfinal, pApp) <- if isFunctionType tArg
-        then do -- Higher-order argument: its value is not required for the function type, return a placeholder and enqueue an auxiliary goal
-          d <- asks $ _auxDepth . fst
-          when (d <= 0) $ writeLog 1 (text "Cannot synthesize higher-order argument: no auxiliary functions allowed") >> mzero
-          arg <- enqueueGoal env' tArg (untyped PHole) (d - 1)
-          newAuxGoals %= (++ [symbolName arg])
-          return (env', Program (PApp fun arg) tRes)
-        else do -- First-order argument: generate now
-          let mbCut = if Set.member x (varsOfType tRes) then id else cut
-          (env'', arg) <- local (over (_1 . eGuessDepth) (-1 +))
-                            $ inContext (\p -> Program (PApp fun p) tRes)
-                            $ mbCut (genArg env' tArg)
-          writeLog 2 (text "Synthesized argument" <+> pretty arg <+> text "of type" <+> pretty (typeOf arg))
-          (env''', y) <- toVar arg env''
-          return (env''', Program (PApp fun arg) (renameVarFml x y tRes))
-      return (envfinal, pApp)
-      
--- | Make environment inconsistent (if possible with current unknown assumptions)      
-generateError :: MonadHorn s => Environment -> Explorer s RProgram
-generateError env = do
-  ctx <- asks $ _context . fst  
-  writeLog 1 $ text "Checking" <+> pretty errorProgram <+> text "in" $+$ pretty (ctx errorProgram)
-  tass <- use (typingState . typeAssignment)
-  addConstraint $ Subtype env (int $ conjunction $ Set.fromList $ map trivial (allScalars env tass)) (int ffalse) False
-  typingState . errorContext .= errorText "when checking" </> pretty errorProgram </> errorText "in" $+$ pretty (ctx errorProgram)
-  runInSolver solveTypeConstraints
-  typingState . errorContext .= empty
-  return errorProgram
-  where
-    trivial var = var |=| var
-
--- | 'toVar' @p env@: a variable representing @p@ (can be @p@ itself or a fresh ghost)
-toVar (Program (PSymbol name) t) env 
-  | not (isConstant name env)  = return (env, Var (toSort $ baseTypeOf t) name)
-toVar p@(Program _ t) env = do
-<<<<<<< HEAD
-  g <- freshId "G"
-=======
-  -- let g = show $ plain $ pretty p <> pretty t
-  g <- freshId "g"
->>>>>>> 504503b9
-  return (addGhost g t env, (Var (toSort $ baseTypeOf t) g))
-
-enqueueGoal env typ impl depth = do
-  g <- freshVar env "f"
-  auxGoals %= ((Goal g env (Monotype typ) impl depth) :)
-  return $ Program (PSymbol g) typ
-
-{- Utility -}
-
--- | Get memoization store
-getMemo :: MonadHorn s => Explorer s Memo
-getMemo = lift . lift . lift $ use termMemo
-
--- | Set memoization store
-putMemo :: MonadHorn s => Memo -> Explorer s ()
-putMemo memo = lift . lift . lift $ termMemo .= memo
-
-getPartials :: MonadHorn s => Explorer s PartialMemo
-getPartials = lift . lift . lift $ use partialFailures
-
-putPartials :: MonadHorn s => PartialMemo -> Explorer s ()
-putPartials partials = lift . lift . lift $ partialFailures .= partials
-
--- | Record type error and backtrack
-throwError :: MonadHorn s => TypeError -> Explorer s a  
-throwError e = do
-  writeLog 1 $ text "TYPE ERROR:" <+> plain e
-  lift . lift . lift $ typeErrors %= (e :)
-  mzero
-  
--- | Impose typing constraint @c@ on the programs
-addConstraint c = typingState %= addTypingConstraint c
-
--- | Embed a type-constraint checker computation @f@ in the explorer; on type error, record the error and backtrack
-runInSolver :: MonadHorn s => TCSolver s a -> Explorer s a
-runInSolver f = do
-  tParams <- asks snd
-  tState <- use typingState  
-  res <- lift . lift . lift . lift $ runTCSolver tParams tState f
-  case res of
-    Left err -> throwError err
-    Right (res, st) -> do
-      typingState .= st
-      return res
-      
-solveIncrementally :: MonadHorn s => Explorer s ()        
-solveIncrementally = ifM (asks $ _incrementalChecking . fst) (runInSolver $ isFinal .= False >> solveTypeConstraints >> isFinal .= True) (return ())
-
-solveLocally :: MonadHorn s => Constraint -> Explorer s ()  
-solveLocally c = do
-  writeLog 1 (text "Solving Locally" $+$ pretty c)
-  oldTC <- use $ typingState . typingConstraints
-  addConstraint c
-  runInSolver solveTypeConstraints
-  typingState . typingConstraints .= oldTC
-
-freshId :: MonadHorn s => String -> Explorer s String
-freshId = runInSolver . TCSolver.freshId
-
-freshVar :: MonadHorn s => Environment -> String -> Explorer s String
-freshVar env prefix = runInSolver $ TCSolver.freshVar env prefix
-
-currentValuation :: MonadHorn s => Formula -> Explorer s (Set Formula)
-currentValuation u = do
-  results <- runInSolver $ currentValuations u
-  msum $ map pickCandidiate (zip [0..] results)
-  where
-    pickCandidiate (i, res)  = do
-      typingState . candidates %= take 1 . drop i
-      return res
-
-inContext ctx f = local (over (_1 . context) (. ctx)) f
-    
--- | Replace all bound type and predicate variables with fresh free variables
--- (if @top@ is @False@, instantiate with bottom refinements instead of top refinements)
-instantiate :: MonadHorn s => Environment -> RSchema -> Bool -> Explorer s RType
-instantiate env sch top = do
-  t <- instantiate' Map.empty Map.empty sch
-  writeLog 2 (text "INSTANTIATE" <+> pretty sch $+$ text "INTO" <+> pretty t)
-  return t
-  where
-    instantiate' subst pSubst (ForallT a sch) = do
-      a' <- freshId "a"
-      addConstraint $ WellFormed env (vart a' ftrue)
-      instantiate' (Map.insert a (vart a' (BoolLit top)) subst) pSubst sch
-    instantiate' subst pSubst (ForallP p argSorts sch) = do
-      let argSorts' = map (sortSubstitute (asSortSubst subst)) argSorts
-      fml <- if top
-              then do
-                p' <- freshId "P"
-                addConstraint $ WellFormedPredicate env argSorts' p'
-                return $ Pred BoolS p' (zipWith Var argSorts' deBrujns)
-              else return ffalse
-      instantiate' subst (Map.insert p fml pSubst) sch        
-    instantiate' subst pSubst (Monotype t) = go subst pSubst t
-    go subst pSubst (FunctionT x tArg tRes) = do
-      x' <- freshVar env "x"
-      liftM2 (FunctionT x') (go subst pSubst tArg) (go subst pSubst (renameVar x x' tArg tRes))
-    go subst pSubst t = return $ typeSubstitutePred pSubst . typeSubstitute subst $ t  
-    
-symbolType env x t@(ScalarT b _)
-  | isLiteral x = t -- x is a literal of a primitive type, it's type is precise
-  | Set.null (typeVarsOf t Set.\\ Set.fromList (env ^. boundTypeVars)) = ScalarT b (varRefinement x (toSort b)) -- x is a scalar variable or monomorphic scalar constant, use _v = x
-  | otherwise = t
-symbolType _ _ t = t
-  
--- | Perform an exploration, and once it succeeds, do not backtrack it  
-cut :: MonadHorn s => Explorer s a -> Explorer s a
-cut = once
-
-writeLog level msg = do
-  maxLevel <- asks $ _explorerLogLevel . fst
-  if level <= maxLevel then traceShow (plain msg) $ return () else return ()
+{-# LANGUAGE TemplateHaskell, FlexibleContexts, TupleSections #-}
+
+-- | Generating synthesis constraints from specifications, qualifiers, and program templates
+module Synquid.Explorer where
+
+import Synquid.Logic
+import Synquid.Program
+import Synquid.SolverMonad
+import Synquid.TypeConstraintSolver hiding (freshId, freshVar)
+import qualified Synquid.TypeConstraintSolver as TCSolver (freshId, freshVar)
+import Synquid.Util
+import Synquid.Pretty
+import Synquid.Tokens
+
+import Data.List
+import qualified Data.Set as Set
+import Data.Set (Set)
+import qualified Data.Map as Map
+import Data.Map (Map)
+import Control.Monad.Logic
+import Control.Monad.State
+import Control.Monad.Reader
+import Control.Applicative hiding (empty)
+import Control.Lens
+import Debug.Trace
+
+{- Interface -}
+
+-- | Choices for the type of terminating fixpoint operator
+data FixpointStrategy =
+    DisableFixpoint   -- ^ Do not use fixpoint
+  | FirstArgument     -- ^ Fixpoint decreases the first well-founded argument
+  | AllArguments      -- ^ Fixpoint decreases the lexicographical tuple of all well-founded argument in declaration order
+  | Nonterminating    -- ^ Fixpoint without termination check
+
+-- | Choices for the order of e-term enumeration
+data PickSymbolStrategy = PickDepthFirst | PickInterleave
+
+-- | Parameters of program exploration
+data ExplorerParams = ExplorerParams {
+  _eGuessDepth :: Int,                    -- ^ Maximum depth of application trees
+  _scrutineeDepth :: Int,                 -- ^ Maximum depth of application trees inside match scrutinees
+  _matchDepth :: Int,                     -- ^ Maximum nesting level of matches
+  _auxDepth :: Int,                       -- ^ Maximum nesting level of auxiliary functions (lambdas used as arguments)
+  _fixStrategy :: FixpointStrategy,       -- ^ How to generate terminating fixpoints
+  _polyRecursion :: Bool,                 -- ^ Enable polymorphic recursion?
+  _predPolyRecursion :: Bool,             -- ^ Enable recursion polymorphic in abstract predicates?
+  _abduceScrutinees :: Bool,              -- ^ Should we match eagerly on all unfolded variables?
+  _unfoldLocals :: Bool,                  -- ^ Unfold binders introduced by matching (to use them in match abduction)?
+  _partialSolution :: Bool,               -- ^ Should implementations that only cover part of the input space be accepted?
+  _incrementalChecking :: Bool,           -- ^ Solve subtyping constraints during the bottom-up phase
+  _consistencyChecking :: Bool,           -- ^ Check consistency of function's type with the goal before exploring arguments?
+  _context :: RProgram -> RProgram,       -- ^ Context in which subterm is currently being generated (used only for logging)
+  _useMemoization :: Bool,                -- ^ Should enumerated terms be memoized?
+  _symmetryReduction :: Bool,             -- ^ Should partial applications be memoized to check for redundancy?
+  _explorerLogLevel :: Int                -- ^ How verbose logging is
+} 
+
+makeLenses ''ExplorerParams
+
+-- | State of program exploration
+data ExplorerState = ExplorerState {
+  _typingState :: TypingState,                     -- ^ Type-checking state
+  _auxGoals :: [Goal],                             -- ^ Subterms to be synthesized independently
+  _newAuxGoals :: [Id],                            -- ^ Higher-order arguments that have been synthesized but not yet let-bound
+  _lambdaLets :: Map Id (Environment, UProgram),   -- ^ Local function bindings to be checked upon use (in type checking mode)  
+  _symbolUseCount :: Map Id Int                    -- ^ Number of times each symbol has been used in the program so far
+} deriving (Eq, Ord)
+
+makeLenses ''ExplorerState
+
+-- | Key in the memoization store
+data MemoKey = MemoKey {
+  keyEnv :: Environment,
+  keyTypeArity :: Int,
+  keyLastShape :: SType,
+  keyState :: ExplorerState,
+  keyDepth :: Int
+} deriving (Eq, Ord)
+instance Pretty MemoKey where
+  -- pretty (MemoKey env arity t d st) = pretty env <+> text "|-" <+> hsep (replicate arity (text "? ->")) <+> pretty t <+> text "AT" <+> pretty d
+  pretty (MemoKey env arity t st d) = hsep (replicate arity (text "? ->")) <+> pretty t <+> text "AT" <+> pretty d <+> parens (pretty (st ^. typingState . candidates))
+
+-- | Memoization store
+type Memo = Map MemoKey [(Environment, RProgram, ExplorerState)]
+
+data PartialKey = PartialKey {
+    pState :: ExplorerState,
+    pKeyContext :: RProgram,
+    pEnvironment :: Environment
+} deriving (Eq, Ord)
+
+type PartialMemo = Map PartialKey (Map RProgram Int)
+-- | Persistent state accross explorations
+data PersistentState = PersistentState {
+  _termMemo :: Memo,
+  _partialFailures :: PartialMemo,
+  _typeErrors :: [TypeError]
+}
+
+makeLenses ''PersistentState
+
+-- | Computations that explore program space, parametrized by the the horn solver @s@
+type Explorer s = StateT ExplorerState (ReaderT (ExplorerParams, TypingParams) (LogicT (StateT PersistentState s)))
+
+-- | 'runExplorer' @eParams tParams initTS go@ : execute exploration @go@ with explorer parameters @eParams@, typing parameters @tParams@ in typing state @initTS@
+runExplorer :: MonadHorn s => ExplorerParams -> TypingParams -> TypingState -> Explorer s a -> s (Either TypeError a)
+runExplorer eParams tParams initTS go = do
+  (ress, (PersistentState _ _ errs)) <- runStateT (observeManyT 1 $ runReaderT (evalStateT go initExplorerState) (eParams, tParams)) (PersistentState Map.empty Map.empty [])
+  case ress of
+    [] -> return $ Left $ if null errs then text "No solution" else head errs
+    (res : _) -> return $ Right res
+  where
+    initExplorerState = ExplorerState initTS [] [] Map.empty Map.empty
+
+-- | 'generateI' @env t@ : explore all terms that have refined type @t@ in environment @env@
+-- (top-down phase of bidirectional typechecking)
+generateI :: MonadHorn s => Environment -> RType -> Explorer s RProgram
+generateI env t@(FunctionT x tArg tRes) = do
+  let ctx = \p -> Program (PFun x p) t
+  pBody <- inContext ctx $ generateI (unfoldAllVariables $ addVariable x tArg $ env) tRes
+  return $ ctx pBody
+generateI env t@(ScalarT _ _) = do
+  maEnabled <- asks $ _abduceScrutinees . fst -- Is match abduction enabled?
+  d <- asks $ _matchDepth . fst
+  maPossible <- runInSolver $ hasPotentialScrutinees env -- Are there any potential scrutinees in scope?
+  if maEnabled && d > 0 && maPossible then generateMaybeMatchIf env t else generateMaybeIf env t            
+
+-- | Generate a possibly conditional term type @t@, depending on whether a condition is abduced
+generateMaybeIf :: MonadHorn s => Environment -> RType -> Explorer s RProgram
+generateMaybeIf env t = ifte generateThen (uncurry $ generateElse env t) (generateMatch env t) -- If at least one solution without a match exists, go with it and continue with the else branch; otherwise try to match
+  where
+    -- | Guess an E-term and abduce a condition for it
+    generateThen = do
+      cUnknown <- Unknown Map.empty <$> freshId "u"
+      addConstraint $ WellFormedCond env cUnknown
+      (_, pThen) <- cut $ generateE (addAssumption cUnknown env) t -- Do not backtrack: if we managed to find a solution for a nonempty subset of inputs, we go with it      
+      cond <- conjunction <$> currentValuation cUnknown
+      return (cond, pThen)
+
+-- | Proceed after solution @pThen@ has been found under assumption @cond@
+generateElse env t cond pThen = if cond == ftrue
+  then return pThen -- @pThen@ is valid under no assumptions: return it
+  else do -- @pThen@ is valid under a nontrivial assumption, proceed to look for the solution for the rest of the inputs
+    pCond <- inContext (\p -> Program (PIf p uHole uHole) t) $ generateCondition env cond
+    
+    cUnknown <- Unknown Map.empty <$> freshId "u"
+    runInSolver $ addFixedUnknown (unknownName cUnknown) (Set.singleton $ fnot cond) -- Create a fixed-valuation unknown to assume @!cond@
+    pElse <- optionalInPartial t $ inContext (\p -> Program (PIf pCond pThen p) t) $ generateI (addAssumption cUnknown env) t
+    let conditional = Program (PIf pCond pThen pElse) t
+    if isHole pElse
+      then return conditional
+      else ifte -- If synthesis of the else branch succeeded, try to remove the conditional
+            (runInSolver $ setUnknownRecheck (unknownName cUnknown) Set.empty) -- Re-check subsumption constraints after retracting @!cond@
+            (const $ return pElse)                                             -- constraints still hold: @pElse@ is a valid solution for both branches
+            (return conditional)                                               -- constraints don't hold: the conditional is essential               
+            
+generateCondition env fml = do
+  conjuncts <- mapM genConjunct allConjuncts
+  return $ fmap (flip addRefinement $ valBool |=| fml) (foldl1 conjoin conjuncts)
+  where
+    allConjuncts = Set.toList $ conjunctsOf fml
+    genConjunct c = if isExecutable c
+                              then return $ fmlToProgram c
+                              else snd <$> cut (generateE env (ScalarT BoolT $ valBool |=| c))
+    andSymb = Program (PSymbol $ binOpTokens Map.! And) (toMonotype $ binOpType And)
+    conjoin p1 p2 = Program (PApp (Program (PApp andSymb p1) boolAll) p2) boolAll
+                
+-- | If partial solutions are accepted, try @gen@, and if it fails, just leave a hole of type @t@; otherwise @gen@
+optionalInPartial :: MonadHorn s => RType -> Explorer s RProgram -> Explorer s RProgram
+optionalInPartial t gen = ifM (asks $ _partialSolution . fst) (ifte gen return (return $ Program PHole t)) gen
+
+-- | Generate a match term of type @t@
+generateMatch env t = do
+  d <- asks $ _matchDepth . fst
+  if d == 0
+    then mzero
+    else do
+      (env', pScrutinee) <- local (over _1 (\params -> set eGuessDepth (view scrutineeDepth params) params))
+                                  $ inContext (\p -> Program (PMatch p []) t)
+                                  $ generateE env AnyT -- Generate a scrutinee of an arbitrary type
+
+      case typeOf pScrutinee of
+        (ScalarT (DatatypeT scrDT _ _) _) -> do -- Type of the scrutinee is a datatype
+          let ctors = ((env ^. datatypes) Map.! scrDT) ^. constructors
+
+          let scrutineeSymbols = symbolList pScrutinee
+          let isGoodScrutinee = not (null ctors) &&                                               -- Datatype is not abstract
+                                (not $ pScrutinee `elem` (env ^. usedScrutinees)) &&              -- Hasn't been scrutinized yet
+                                (not $ head scrutineeSymbols `elem` ctors) &&                     -- Is not a value
+                                (any (not . flip Set.member (env ^. constants)) scrutineeSymbols) -- Has variables (not just constants)
+          guard isGoodScrutinee
+
+          (env'', x) <- toVar pScrutinee (addScrutinee pScrutinee env')
+          (pCase, cond) <- cut $ generateFirstCase env'' x pScrutinee t (head ctors)                  -- First case generated separately in an attempt to abduce a condition for the whole match
+          pCases <- mapM (cut . generateCase (addAssumption cond env'') x pScrutinee t) (tail ctors)  -- Generate a case for each of the remaining constructors under the assumption
+          let pThen = Program (PMatch pScrutinee (pCase : pCases)) t
+          generateElse env t cond pThen                                                               -- Generate the else branch
+
+        _ -> mzero -- Type of the scrutinee is not a datatype: it cannot be used in a match
+        
+generateFirstCase env scrVar pScrutinee t consName = do
+  case Map.lookup consName (allSymbols env) of
+    Nothing -> error $ show $ text "Datatype constructor" <+> text consName <+> text "not found in the environment" <+> pretty env
+    Just consSch -> do
+      consT <- instantiate env consSch True
+      runInSolver $ matchConsType (lastType consT) (typeOf pScrutinee)
+      consT' <- runInSolver $ currentAssignment consT
+      binders <- replicateM (arity consT') (freshVar env "x")
+      (syms, ass) <- caseSymbols scrVar binders consT'
+      let caseEnv = foldr (uncurry addVariable) (addAssumption ass env) syms
+
+      ifte  (do -- Try to find a vacuousness condition:
+              deadUnknown <- Unknown Map.empty <$> freshId "u"
+              addConstraint $ WellFormedCond env deadUnknown
+              err <- inContext (\p -> Program (PMatch pScrutinee [Case consName binders p]) t) $ generateError (addAssumption deadUnknown caseEnv)
+              deadValuation <- currentValuation deadUnknown
+              return (err, conjunction deadValuation)) 
+            (\(err, deadCond) -> return $ (Case consName binders err, deadCond)) 
+            (do
+              pCaseExpr <- local (over (_1 . matchDepth) (-1 +)) 
+                            $ inContext (\p -> Program (PMatch pScrutinee [Case consName binders p]) t)
+                            $ generateI caseEnv t
+              return $ (Case consName binders pCaseExpr, ftrue))
+
+-- | Generate the @consName@ case of a match term with scrutinee variable @scrName@ and scrutinee type @scrType@
+generateCase env scrVar pScrutinee t consName = do
+  case Map.lookup consName (allSymbols env) of
+    Nothing -> error $ show $ text "Datatype constructor" <+> text consName <+> text "not found in the environment" <+> pretty env
+    Just consSch -> do
+      consT <- instantiate env consSch True
+      runInSolver $ matchConsType (lastType consT) (typeOf pScrutinee)
+      consT' <- runInSolver $ currentAssignment consT
+      binders <- replicateM (arity consT') (freshVar env "x")
+      (syms, ass) <- caseSymbols scrVar binders consT'
+      unfoldSyms <- asks $ _unfoldLocals . fst
+      let caseEnv = (if unfoldSyms then unfoldAllVariables else id) $ foldr (uncurry addVariable) (addAssumption ass env) syms
+      pCaseExpr <- optionalInPartial t $ local (over (_1 . matchDepth) (-1 +))
+                                       $ inContext (\p -> Program (PMatch pScrutinee [Case consName binders p]) t)
+                                       $ generateError caseEnv `mplus` generateI caseEnv t
+      return $ Case consName binders pCaseExpr
+
+caseSymbols x [] (ScalarT _ fml) = let subst = substitute (Map.singleton valueVarName x) in
+  return ([], subst fml)
+caseSymbols x (name : names) (FunctionT y tArg tRes) = do
+  (syms, ass) <- caseSymbols x names (renameVar y name tArg tRes)
+  return ((name, tArg) : syms, ass)  
+
+-- | Generate a possibly conditional possibly match term, depending on which conditions are abduced
+generateMaybeMatchIf :: MonadHorn s => Environment -> RType -> Explorer s RProgram
+generateMaybeMatchIf env t = (generateOneBranch >>= generateOtherBranches) `mplus` (generateMatch env t) -- might need to backtrack a successful match due to match depth limitation
+  where
+    -- | Guess an E-term and abduce a condition and a match-condition for it
+    generateOneBranch = do
+      matchUnknown <- Unknown Map.empty <$> freshId "u"
+      addConstraint $ WellFormedMatchCond env matchUnknown
+      condUnknown <- Unknown Map.empty <$> freshId "u"
+      addConstraint $ WellFormedCond env condUnknown
+      cut $ do
+        p0 <- generateEOrError (addAssumption matchUnknown . addAssumption condUnknown $ env) t
+        matchValuation <- Set.toList <$> currentValuation matchUnknown
+        let matchVars = Set.toList $ Set.unions (map varsOf matchValuation)
+        condValuation <- currentValuation condUnknown
+        let badError = isError p0 && length matchVars /= 1 -- null matchValuation && (not $ Set.null condValuation) -- Have we abduced a nontrivial vacuousness condition that is not a match branch?
+        writeLog 2 $ text "Match valuation" <+> pretty matchValuation <+> if badError then text ": discarding error" else empty
+        guard $ not badError -- Such vacuousness conditions are not productive (do not add to the environment assumptions and can be discovered over and over infinitely)        
+        let matchConds = map (conjunction . Set.fromList . (\var -> filter (Set.member var . varsOf) matchValuation)) matchVars -- group by vars
+        d <- asks $ _matchDepth . fst -- Backtrack if too many matches, maybe we can find a solution with fewer
+        guard $ length matchConds <= d
+        return (matchConds, conjunction condValuation, p0)
+        
+    generateEOrError env typ = generateError env `mplus` (snd <$> generateE env typ)
+
+    -- | Proceed after solution @p0@ has been found under assumption @cond@ and match-assumption @matchCond@
+    generateOtherBranches (matchConds, cond, p0) = do
+      pThen <- cut $ generateMatchesFor (addAssumption cond env) matchConds p0 t
+      generateElse env t cond pThen
+
+    generateMatchesFor env [] pBaseCase t = return pBaseCase
+    generateMatchesFor env (matchCond : rest) pBaseCase t = do
+      let matchVar@(Var _ x) = Set.findMin $ varsOf matchCond
+      let scrT@(ScalarT (DatatypeT scrDT _ _) _) = toMonotype $ symbolsOfArity 0 env Map.! x
+      let pScrutinee = Program (PSymbol x) scrT
+      let ctors = ((env ^. datatypes) Map.! scrDT) ^. constructors
+      let env' = addScrutinee pScrutinee env
+      pBaseCase' <- cut $ inContext (\p -> Program (PMatch pScrutinee [Case (head ctors) [] p]) t) $
+                            generateMatchesFor (addAssumption matchCond env') rest pBaseCase t      
+      pOtherCases <- mapM (cut . generateCase env' matchVar pScrutinee t) (tail ctors)
+      return $ Program (PMatch pScrutinee (Case (head ctors) [] pBaseCase : pOtherCases)) t  
+
+
+-- | 'generateE' @env typ@ : explore all elimination terms of type @typ@ in environment @env@
+-- (bottom-up phase of bidirectional typechecking)
+generateE :: MonadHorn s => Environment -> RType -> Explorer s (Environment, RProgram)
+generateE env typ = do
+  d <- asks $ _eGuessDepth . fst
+  (finalEnv, Program pTerm pTyp) <- generateEUpTo env typ d
+  pTyp' <- runInSolver $ solveTypeConstraints >> currentAssignment pTyp
+  cleanupTypeVars
+  pTerm' <- addLambdaLets pTyp' (Program pTerm pTyp')
+  return (finalEnv, pTerm')
+  where
+    addLambdaLets t body = do
+      newGoals <- use newAuxGoals      
+      newAuxGoals .= []
+      return $ foldr (\f p -> Program (PLet f uHole p) t) body newGoals
+
+
+-- | Forget free type variables, which cannot escape an E-term
+-- (after substituting outstanding auxiliary goals)
+cleanupTypeVars :: MonadHorn s => Explorer s ()  
+cleanupTypeVars = do
+  goals <- use auxGoals >>= mapM goalSubstituteTypes
+  auxGoals .= goals
+  runInSolver $ typeAssignment .= Map.empty
+  where
+    goalSubstituteTypes g = do
+      spec' <- runInSolver $ currentAssignment (toMonotype $ gSpec g)
+      return g { gSpec = Monotype spec' }      
+  
+-- | 'generateEUpTo' @env typ d@ : explore all applications of type shape @shape typ@ in environment @env@ of depth up to @d@
+generateEUpTo :: MonadHorn s => Environment -> RType -> Int -> Explorer s (Environment, RProgram)
+generateEUpTo env typ d = msum $ map (generateEAt env typ) [0..d]
+
+-- | 'generateEAt' @env typ d@ : explore all applications of type shape @shape typ@ in environment @env@ of depth exactly to @d@
+generateEAt :: MonadHorn s => Environment -> RType -> Int -> Explorer s (Environment, RProgram)
+generateEAt _ _ d | d < 0 = mzero
+generateEAt env typ d = do
+  useMem <- asks $ (_useMemoization . fst)
+  if not useMem || d == 0
+    then do -- Do not use memoization
+      (envFinal, p) <- enumerateAt env typ d
+      checkE envFinal typ p
+      return (envFinal, p)
+    else do -- Try to fetch from memoization store
+      startState <- get
+      let tass = startState ^. typingState . typeAssignment
+      let memoKey = MemoKey env (arity typ) (shape $ typeSubstitute tass (lastType typ)) startState d
+      startMemo <- getMemo
+      case Map.lookup memoKey startMemo of
+        Just results -> do -- Found memoizaed results: fetch
+          writeLog 3 (text "Fetching for:" <+> pretty memoKey $+$
+                      text "Result:" $+$ vsep (map (\(env', p, _) -> pretty p) results))
+          msum $ map applyMemoized results
+        Nothing -> do -- Nothing found: enumerate and memoize
+          writeLog 3 (text "Nothing found for:" <+> pretty memoKey)
+          (envFinal, p) <- enumerateAt env typ d
+
+          memo <- getMemo
+          finalState <- get
+          let memo' = Map.insertWith (flip (++)) memoKey [(envFinal, p, finalState)] memo
+          writeLog 3 (text "Memoizing for:" <+> pretty memoKey <+> pretty p <+> text "::" <+> pretty (typeOf p))
+
+          putMemo memo'
+
+          checkE envFinal typ p
+          return (envFinal, p)
+  where
+    applyMemoized (finalEnv, p, finalState) = do
+      put finalState
+      let env' = joinEnv env finalEnv
+      checkE env' typ p
+      return (env', p)
+
+    joinEnv currentEnv memoEnv = over ghosts (Map.union (memoEnv ^. ghosts)) currentEnv
+
+-- | Perform a gradual check that @p@ has type @typ@ in @env@:
+-- if @p@ is a scalar, perform a full subtyping check;
+-- if @p@ is a (partially applied) function, check as much as possible with unknown arguments
+checkE :: MonadHorn s => Environment -> RType -> RProgram -> Explorer s ()
+checkE env typ p@(Program pTerm pTyp) = do
+  ctx <- asks $ _context . fst
+  writeLog 1 $ text "Checking" <+> pretty p <+> text "::" <+> pretty typ <+> text "in" $+$ pretty (ctx (untyped PHole))
+  
+  ifM (asks $ _symmetryReduction . fst) checkSymmetry (return ())
+  
+  addConstraint $ Subtype env pTyp typ False
+  when (arity typ > 0) $
+    ifM (asks $ _consistencyChecking . fst) (addConstraint $ Subtype env pTyp typ True) (return ()) -- add constraint that t and tFun be consistent (i.e. not provably disjoint)
+  fTyp <- runInSolver $ finalizeType typ
+  typingState . errorContext .= errorText "when checking" </> pretty p </> text "::" </> pretty fTyp </> errorText "in" $+$ pretty (ctx p)  
+  solveIncrementally
+  typingState . errorContext .= empty
+    where      
+      checkSymmetry = do
+        ctx <- asks $ _context . fst
+        let fixedContext = ctx (untyped PHole)
+        if arity typ > 0
+          then do
+              solverState <- get
+              let partialKey = PartialKey solverState fixedContext env
+              startPartials <- getPartials
+              let pastPartials = Map.findWithDefault Map.empty partialKey startPartials
+              let myCount = Map.findWithDefault 0 p pastPartials
+              let repeatPartials = filter (\(key, count) -> count > myCount) $ Map.toList pastPartials
+
+              writeLog 1 $ text "Checking" <+> pretty pTyp <+> text "doesn't match any of" <+> pretty repeatPartials <+> text "myCount is" <+> pretty myCount
+
+              -- Check that pTyp is not a subtype of multiple stored partials which match each other.
+              mapM_ (\(Program _ oldTyp) -> ifte (solveLocally $ Subtype env pTyp oldTyp False)
+                                          (\_ -> do
+                                            writeLog 1 $ text "Subtype of failed predecessor:" <+> pretty pTyp <+> text "in" <+> pretty fixedContext <+> text "Is a subtype of" <+> pretty oldTyp
+                                            mzero)
+                                          (return ())) $ map fst repeatPartials
+
+              let newCount = 1 + myCount
+              let newPartials = Map.insert p newCount pastPartials
+              let newPartialMap = Map.insert partialKey newPartials startPartials
+              putPartials newPartialMap
+          else return ()
+
+enumerateAt :: MonadHorn s => Environment -> RType -> Int -> Explorer s (Environment, RProgram)
+enumerateAt env typ 0 = do
+    let symbols = Map.toList $ symbolsOfArity (arity typ) env
+    useCounts <- use symbolUseCount
+    let symbols' = if arity typ == 0
+                      then sortBy (mappedCompare (\(x, _) -> (Set.member x (env ^. constants), Map.findWithDefault 0 x useCounts))) symbols
+                      else sortBy (mappedCompare (\(x, _) -> (not $ Set.member x (env ^. constants), Map.findWithDefault 0 x useCounts))) symbols
+    msum $ map pickSymbol symbols'
+  where
+    pickSymbol (name, sch) = do
+      t <- freshInstance sch
+      let p = Program (PSymbol name) (symbolType env name t)
+      writeLog 1 $ text "Trying" <+> pretty p
+      symbolUseCount %= Map.insertWith (+) name 1      
+      case Map.lookup name (env ^. shapeConstraints) of
+        Nothing -> return ()
+        Just sc -> solveLocally $ Subtype env (refineBot $ shape t) (refineTop sc) False      
+      return (env, p)
+      
+    freshInstance sch = if arity (toMonotype sch) == 0
+      then instantiate env sch False -- Nullary polymorphic function: it is safe to instantiate it with bottom refinements, since nothing can force the refinements to be weaker
+      else instantiate env sch True
+
+    soleConstructor (ScalarT (DatatypeT name _ _) _) = let ctors = _constructors ((env ^. datatypes) Map.! name)
+      in if length ctors == 1
+          then Just (head ctors, allSymbols env Map.! (head ctors))
+          else Nothing
+    soleConstructor _ = Nothing
+    
+enumerateAt env typ d = do
+  let maxArity = fst $ Map.findMax (env ^. symbols)
+  guard $ arity typ < maxArity
+  generateAllApps
+  where
+    generateAllApps =
+      generateApp (\e t -> generateEUpTo e t (d - 1)) (\e t -> generateEAt e t (d - 1)) `mplus`
+        generateApp (\e t -> generateEAt e t d) (\e t -> generateEUpTo e t (d - 1))
+
+    generateApp genFun genArg = do
+      x <- freshId "A"
+      (env', fun) <- inContext (\p -> Program (PApp p uHole) typ)
+                            $ genFun env (FunctionT x AnyT typ) -- Find all functions that unify with (? -> typ)
+      let FunctionT x tArg tRes = typeOf fun
+
+      (envfinal, pApp) <- if isFunctionType tArg
+        then do -- Higher-order argument: its value is not required for the function type, return a placeholder and enqueue an auxiliary goal
+          d <- asks $ _auxDepth . fst
+          when (d <= 0) $ writeLog 1 (text "Cannot synthesize higher-order argument: no auxiliary functions allowed") >> mzero
+          arg <- enqueueGoal env' tArg (untyped PHole) (d - 1)
+          newAuxGoals %= (++ [symbolName arg])
+          return (env', Program (PApp fun arg) tRes)
+        else do -- First-order argument: generate now
+          let mbCut = if Set.member x (varsOfType tRes) then id else cut
+          (env'', arg) <- local (over (_1 . eGuessDepth) (-1 +))
+                            $ inContext (\p -> Program (PApp fun p) tRes)
+                            $ mbCut (genArg env' tArg)
+          writeLog 2 (text "Synthesized argument" <+> pretty arg <+> text "of type" <+> pretty (typeOf arg))
+          (env''', y) <- toVar arg env''
+          return (env''', Program (PApp fun arg) (renameVarFml x y tRes))
+      return (envfinal, pApp)
+      
+-- | Make environment inconsistent (if possible with current unknown assumptions)      
+generateError :: MonadHorn s => Environment -> Explorer s RProgram
+generateError env = do
+  ctx <- asks $ _context . fst  
+  writeLog 1 $ text "Checking" <+> pretty errorProgram <+> text "in" $+$ pretty (ctx errorProgram)
+  tass <- use (typingState . typeAssignment)
+  addConstraint $ Subtype env (int $ conjunction $ Set.fromList $ map trivial (allScalars env tass)) (int ffalse) False
+  typingState . errorContext .= errorText "when checking" </> pretty errorProgram </> errorText "in" $+$ pretty (ctx errorProgram)
+  runInSolver solveTypeConstraints
+  typingState . errorContext .= empty
+  return errorProgram
+  where
+    trivial var = var |=| var
+
+-- | 'toVar' @p env@: a variable representing @p@ (can be @p@ itself or a fresh ghost)
+toVar (Program (PSymbol name) t) env 
+  | not (isConstant name env)  = return (env, Var (toSort $ baseTypeOf t) name)
+toVar p@(Program _ t) env = do
+  g <- freshId "G"
+  return (addGhost g t env, (Var (toSort $ baseTypeOf t) g))
+
+enqueueGoal env typ impl depth = do
+  g <- freshVar env "f"
+  auxGoals %= ((Goal g env (Monotype typ) impl depth) :)
+  return $ Program (PSymbol g) typ
+
+{- Utility -}
+
+-- | Get memoization store
+getMemo :: MonadHorn s => Explorer s Memo
+getMemo = lift . lift . lift $ use termMemo
+
+-- | Set memoization store
+putMemo :: MonadHorn s => Memo -> Explorer s ()
+putMemo memo = lift . lift . lift $ termMemo .= memo
+
+getPartials :: MonadHorn s => Explorer s PartialMemo
+getPartials = lift . lift . lift $ use partialFailures
+
+putPartials :: MonadHorn s => PartialMemo -> Explorer s ()
+putPartials partials = lift . lift . lift $ partialFailures .= partials
+
+-- | Record type error and backtrack
+throwError :: MonadHorn s => TypeError -> Explorer s a  
+throwError e = do
+  writeLog 1 $ text "TYPE ERROR:" <+> plain e
+  lift . lift . lift $ typeErrors %= (e :)
+  mzero
+  
+-- | Impose typing constraint @c@ on the programs
+addConstraint c = typingState %= addTypingConstraint c
+
+-- | Embed a type-constraint checker computation @f@ in the explorer; on type error, record the error and backtrack
+runInSolver :: MonadHorn s => TCSolver s a -> Explorer s a
+runInSolver f = do
+  tParams <- asks snd
+  tState <- use typingState  
+  res <- lift . lift . lift . lift $ runTCSolver tParams tState f
+  case res of
+    Left err -> throwError err
+    Right (res, st) -> do
+      typingState .= st
+      return res
+      
+solveIncrementally :: MonadHorn s => Explorer s ()        
+solveIncrementally = ifM (asks $ _incrementalChecking . fst) (runInSolver $ isFinal .= False >> solveTypeConstraints >> isFinal .= True) (return ())
+
+solveLocally :: MonadHorn s => Constraint -> Explorer s ()  
+solveLocally c = do
+  writeLog 1 (text "Solving Locally" $+$ pretty c)
+  oldTC <- use $ typingState . typingConstraints
+  addConstraint c
+  runInSolver solveTypeConstraints
+  typingState . typingConstraints .= oldTC
+
+freshId :: MonadHorn s => String -> Explorer s String
+freshId = runInSolver . TCSolver.freshId
+
+freshVar :: MonadHorn s => Environment -> String -> Explorer s String
+freshVar env prefix = runInSolver $ TCSolver.freshVar env prefix
+
+currentValuation :: MonadHorn s => Formula -> Explorer s (Set Formula)
+currentValuation u = do
+  results <- runInSolver $ currentValuations u
+  msum $ map pickCandidiate (zip [0..] results)
+  where
+    pickCandidiate (i, res)  = do
+      typingState . candidates %= take 1 . drop i
+      return res
+
+inContext ctx f = local (over (_1 . context) (. ctx)) f
+    
+-- | Replace all bound type and predicate variables with fresh free variables
+-- (if @top@ is @False@, instantiate with bottom refinements instead of top refinements)
+instantiate :: MonadHorn s => Environment -> RSchema -> Bool -> Explorer s RType
+instantiate env sch top = do
+  t <- instantiate' Map.empty Map.empty sch
+  writeLog 2 (text "INSTANTIATE" <+> pretty sch $+$ text "INTO" <+> pretty t)
+  return t
+  where
+    instantiate' subst pSubst (ForallT a sch) = do
+      a' <- freshId "a"
+      addConstraint $ WellFormed env (vart a' ftrue)
+      instantiate' (Map.insert a (vart a' (BoolLit top)) subst) pSubst sch
+    instantiate' subst pSubst (ForallP p argSorts sch) = do
+      let argSorts' = map (sortSubstitute (asSortSubst subst)) argSorts
+      fml <- if top
+              then do
+                p' <- freshId "P"
+                addConstraint $ WellFormedPredicate env argSorts' p'
+                return $ Pred BoolS p' (zipWith Var argSorts' deBrujns)
+              else return ffalse
+      instantiate' subst (Map.insert p fml pSubst) sch        
+    instantiate' subst pSubst (Monotype t) = go subst pSubst t
+    go subst pSubst (FunctionT x tArg tRes) = do
+      x' <- freshVar env "x"
+      liftM2 (FunctionT x') (go subst pSubst tArg) (go subst pSubst (renameVar x x' tArg tRes))
+    go subst pSubst t = return $ typeSubstitutePred pSubst . typeSubstitute subst $ t  
+    
+symbolType env x t@(ScalarT b _)
+  | isLiteral x = t -- x is a literal of a primitive type, it's type is precise
+  | Set.null (typeVarsOf t Set.\\ Set.fromList (env ^. boundTypeVars)) = ScalarT b (varRefinement x (toSort b)) -- x is a scalar variable or monomorphic scalar constant, use _v = x
+  | otherwise = t
+symbolType _ _ t = t
+  
+-- | Perform an exploration, and once it succeeds, do not backtrack it  
+cut :: MonadHorn s => Explorer s a -> Explorer s a
+cut = once
+
+writeLog level msg = do
+  maxLevel <- asks $ _explorerLogLevel . fst
+  if level <= maxLevel then traceShow (plain msg) $ return () else return ()