--- conflicted
+++ resolved
@@ -1,343 +1,327 @@
-{-# LANGUAGE DeriveDataTypeable, StandaloneDeriving #-}
-
-module Main where
-
-import Synquid.Logic
-import Synquid.Type
-import Synquid.Program
-import Synquid.Error
-import Synquid.Pretty
-import Synquid.Parser (parseFromFile, parseProgram, toErrorMessage)
-import Synquid.Resolver (resolveDecls)
-import Synquid.SolverMonad
-import Synquid.HornSolver
-import Synquid.TypeConstraintSolver
-import Synquid.Explorer
-import Synquid.Synthesizer
-import Synquid.HtmlOutput
-import Synquid.Codegen
-
-import Control.Monad
-import Control.Lens ((^.))
-import System.Exit
-import System.Console.CmdArgs
-import System.Console.ANSI
-import System.FilePath
-import Data.Char
-import Data.Time.Calendar
-import qualified Data.Map as Map
-import qualified Data.Set as Set
-
-import qualified Text.PrettyPrint.ANSI.Leijen as PP
-import Text.PrettyPrint.ANSI.Leijen (fill, column)
-
-programName = "synquid"
-versionName = "0.3"
-releaseDate = fromGregorian 2016 3 8
-
--- | Type-check and synthesize a program, according to command-line arguments
-main = do
-  (CommandLineArgs file
-                   libs
-                   appMax
-                   scrutineeMax
-                   matchMax
-                   auxMax
-                   fix
-                   genPreds
-                   explicitMatch
-                   unfoldLocals
-                   partial
-                   incremental
-                   consistency
-                   memoize
-                   symmetry
-                   lfp
-                   bfs
-                   out_file
-                   out_module
-                   outFormat
-                   resolve
-                   repair
-                   print_spec
-                   print_stats
-                   log_) <- cmdArgs cla
-  let explorerParams = defaultExplorerParams {
-    _eGuessDepth = appMax,
-    _scrutineeDepth = scrutineeMax,
-    _matchDepth = matchMax,
-    _auxDepth = auxMax,
-    _fixStrategy = fix,
-    _predPolyRecursion = genPreds,
-    _abduceScrutinees = not explicitMatch,
-    _unfoldLocals = unfoldLocals,
-    _partialSolution = partial,
-    _incrementalChecking = incremental,
-    _consistencyChecking = consistency,
-    _useMemoization = memoize,
-    _symmetryReduction = symmetry,
-    _explorerLogLevel = log_
-    }
-  let solverParams = defaultHornSolverParams {
-    isLeastFixpoint = lfp,
-    optimalValuationsStrategy = if bfs then BFSValuations else MarcoValuations,
-    solverLogLevel = log_
-    }
-  let synquidParams = defaultSynquidParams {
-    outputFormat = outFormat,
-    resolveOnly = resolve,
-    repairPolicies = repair,
-    showSpec = print_spec,
-    showStats = print_stats
-  }
-  let codegenParams = defaultCodegenParams {
-    filename = out_file,
-    module_ = out_module
-  }
-  runOnFile synquidParams explorerParams solverParams codegenParams file libs
-
-{- Command line arguments -}
-
-deriving instance Typeable FixpointStrategy
-deriving instance Data FixpointStrategy
-deriving instance Eq FixpointStrategy
-deriving instance Show FixpointStrategy
-
-{-# ANN module "HLint: ignore Use camelCase" #-}
-{-# ANN module "HLint: ignore Redundant bracket" #-}
-{-# ANN module "HLint: ignore" #-}
-
-data CommandLineArgs
-    = CommandLineArgs {
-        -- | Input
-        file :: String,
-        libs :: [String],
-        -- | Explorer params
-        app_max :: Int,
-        scrutinee_max :: Int,
-        match_max :: Int,
-        aux_max :: Int,
-        fix :: FixpointStrategy,
-        generalize_preds :: Bool,
-        explicit_match :: Bool,
-        unfold_locals :: Bool,
-        partial :: Bool,
-        incremental :: Bool,
-        consistency :: Bool,
-        memoize :: Bool,
-        symmetry :: Bool,
-        -- | Solver params
-        lfp :: Bool,
-        bfs_solver :: Bool,
-        -- | Output
-        out_file :: Maybe String,
-        out_module :: Maybe String,
-        output :: OutputFormat,
-        resolve :: Bool,
-        repair :: Bool,
-        print_spec :: Bool,
-        print_stats :: Bool,
-        log_ :: Int
-      }
-  deriving (Data, Typeable, Show, Eq)
-
-cla = CommandLineArgs {  
-  file                = ""              &= typFile &= argPos 0,
-  libs                = []              &= args &= typ "FILES",
-  app_max             = 3               &= help ("Maximum depth of an application term (default: 3)") &= groupname "Explorer parameters",
-  scrutinee_max       = 1               &= help ("Maximum depth of a match scrutinee (default: 1)"),
-  match_max           = 2               &= help ("Maximum depth of matches (default: 2)"),
-  aux_max             = 1               &= help ("Maximum depth of auxiliary functions (default: 1)") &= name "x",
-  fix                 = FirstArgument   &= help (unwords ["What should termination metric for fixpoints be derived from?", show AllArguments, show FirstArgument, show DisableFixpoint, show Nonterminating, "(default:", show FirstArgument, ")"]),
-  generalize_preds    = True            &= help ("Make recursion polymorphic in abstract refinements (default: False)"),
-  explicit_match      = False           &= help ("Do not abduce match scrutinees (default: False)"),
-  unfold_locals       = False           &= help ("Use all variables, as opposed to top-level function arguments only, in match scrutinee abduction (default: False)"),
-  partial             = False           &= help ("Generate best-effort partial solutions (default: False)") &= name "p",
-  incremental         = True            &= help ("Subtyping checks during bottom-up phase (default: True)"),
-  consistency         = False           &= help ("Check incomplete application types for consistency (default: False)"),
-  memoize             = False           &= help ("Use memoization (default: False)") &= name "z",
-  symmetry            = False           &= help ("Use symmetry reductions (default: False)") &= name "s",
-  lfp                 = False           &= help ("Use least fixpoint solver (only works for type checking, default: False)") &= groupname "Solver parameters",
-  bfs_solver          = False           &= help ("Use BFS instead of MARCO to solve second-order constraints (default: False)"),
-  resolve             = False           &= help ("Resolve only; no type checking or synthesis (default: False)"),
-  repair              = False           &= help ("Policy repair mode (default: False)") &= name "r",
-  out_file            = Nothing         &= help ("Generate Haskell output file (default: none)") &= typFile &= name "o" &= opt "" &= groupname "Output",
-  out_module          = Nothing         &= help ("Name of Haskell module to generate (default: from file name)") &= typ "Name",
-  output              = defaultFormat   &= help ("Output format: Plain, Ansi or Html (default: " ++ show defaultFormat ++ ")") &= typ "FORMAT",
-  print_spec          = True            &= help ("Show specification of each synthesis goal (default: True)"),
-  print_stats         = False           &= help ("Show specification and solution size (default: False)"),
-  log_                = 0               &= help ("Logger verboseness level (default: 0)") &= name "l"
-  } &= help "Synthesize goals specified in the input file" &= program programName &= summary (programName ++ " v" ++ versionName ++ ", " ++ showGregorian releaseDate)
-    where
-      defaultFormat = outputFormat defaultSynquidParams
-
--- | Parameters for template exploration
-defaultExplorerParams = ExplorerParams {
-  _eGuessDepth = 3,
-  _scrutineeDepth = 1,
-  _matchDepth = 2,
-  _auxDepth = 1,
-  _fixStrategy = AllArguments,
-  _polyRecursion = True,
-  _predPolyRecursion = False,
-  _abduceScrutinees = True,
-  _unfoldLocals = False,
-  _partialSolution = False,
-  _incrementalChecking = True,
-  _consistencyChecking = True,
-  _useMemoization = False,
-  _symmetryReduction = False,
-  _context = id,
-  _sourcePos = noPos,
-  _explorerLogLevel = 0
-}
-
--- | Parameters for constraint solving
-defaultHornSolverParams = HornSolverParams {
-  pruneQuals = True,
-  isLeastFixpoint = False,
-  optimalValuationsStrategy = MarcoValuations,
-  semanticPrune = True,
-  agressivePrune = True,
-  candidatePickStrategy = InitializedWeakCandidate,
-  constraintPickStrategy = SmallSpaceConstraint,
-  solverLogLevel = 0
-}
-
--- | Output format
-data OutputFormat = Plain -- ^ Plain text
-  | Ansi -- ^ Text with ANSI-terminal special characters
-  | Html -- ^ HTML
-  deriving (Typeable, Data, Eq, Show)
-
--- | 'printDoc' @format doc@ : print @doc@ to the console using @format@
-printDoc :: OutputFormat -> Doc -> IO()
-printDoc Plain doc = putDoc (plain doc) >> putStr "\n"
-printDoc Ansi doc = putDoc doc >> putStr "\n"
-printDoc Html doc = putStr (showDocHtml (renderPretty 0.4 100 doc))
-
--- | Parameters of the synthesis
-data SynquidParams = SynquidParams {
-  outputFormat :: OutputFormat,                -- ^ Output format
-  resolveOnly :: Bool,                         -- ^ Stop after resolution step
-  repairPolicies :: Bool,
-  showSpec :: Bool,                            -- ^ Print specification for every synthesis goal
-  showStats :: Bool                            -- ^ Print specification and solution size
-}
-
-defaultSynquidParams = SynquidParams {
-  outputFormat = Plain,
-  resolveOnly = False,
-  repairPolicies = False,
-  showSpec = True,
-  showStats = False
-}
-
--- | Parameters for code extraction and Haskell output
-data CodegenParams = CodegenParams {
-  filename :: Maybe String,               -- ^ Output filename (of Haskell code)
-  module_ :: Maybe String                 -- ^ Generated module name
-} deriving (Show)
-
-defaultCodegenParams = CodegenParams {
-  filename = Nothing,
-  module_ = Nothing
-}
-
--- | figures out output filename from module name or vise versa
-fillinCodegenParams f p@(CodegenParams (Just "") _) = fillinCodegenParams f $ p { filename = Just (f -<.> ".hs") }
-fillinCodegenParams _ p@(CodegenParams (Just "-") Nothing) =                  p { module_ = Just "Synthed" }
-fillinCodegenParams _ p@(CodegenParams (Just filename) Nothing) =             p { module_ = Just $ idfy filename }
-fillinCodegenParams _ p@(CodegenParams Nothing (Just module_)) =              p { filename = Just (module_ <.> ".hs") }
-fillinCodegenParams _ p = p
-
--- | E.g., "out/User-Module.hs" ---> "UserModule"
-idfy = filter isAlphaNum . dropExtension . takeFileName
-
-codegen params results = case params of
-  CodegenParams {filename = Just filePath, module_ = Just moduleName} ->
-      extractModule filePath moduleName results
-  _ -> return ()
-
--- | Parse and resolve file, then synthesize the specified goals
-runOnFile :: SynquidParams -> ExplorerParams -> HornSolverParams -> CodegenParams
-<<<<<<< HEAD
-                           -> String -> [String] -> IO ()
-runOnFile synquidParams explorerParams solverParams codegenParams file libs = do
-  decls <- parseFromFiles (libs ++ [file])
-  case resolveDecls decls of
-    Left resolutionError -> (pdoc $ pretty resolutionError) >> pdoc empty >> exitFailure
-    Right (goals, cquals, tquals) -> when (not $ resolveOnly synquidParams) $ do
-      results <- mapM (synthesizeGoal cquals tquals) goals
-      when (not (null results) && showStats synquidParams) $ printStats results
-      -- Generate output if requested
-      codegen (fillinCodegenParams file codegenParams) results
-=======
-                           -> String -> IO ()
-runOnFile synquidParams explorerParams solverParams codegenParams file = do
-  parseResult <- parseFromFile parseProgram file
-  case parseResult of
-    Left parseErr -> (pdoc $ pretty $ toErrorMessage parseErr) >> pdoc empty >> exitFailure
-    -- Right ast -> print $ vsep $ map pretty ast
-    Right decls -> case resolveDecls decls of
-      Left resolutionError -> (pdoc $ pretty resolutionError) >> pdoc empty >> exitFailure
-      Right (goals, cquals, tquals) -> when (not $ resolveOnly synquidParams) $ do
-        results <- mapM (synthesizeGoal cquals tquals) (reverse goals)  -- TODO currently starts from the bottom. Useful for debugging
-        when (not (null results) && showStats synquidParams) $ printStats results
-        -- Generate output if requested
-        codegen (fillinCodegenParams file codegenParams) results
->>>>>>> c5c06c41
-  where
-    parseFromFiles [] = return []
-    parseFromFiles (file:rest) = do
-      parseResult <- parseFromFile parseProgram file
-      case parseResult of
-        Left parseErr -> (pdoc $ pretty $ toErrorMessage parseErr) >> pdoc empty >> exitFailure
-        -- Right ast -> print $ vsep $ map pretty ast
-        Right decls -> let decls' = if null rest then decls else filter (not . isSynthesisGoal) decls in -- Remove implementations from libraries
-          (decls' ++) <$> parseFromFiles rest    
-    
-    pdoc = printDoc (outputFormat synquidParams)
-    synthesizeGoal cquals tquals goal = do
-      when (showSpec synquidParams) $ pdoc (prettySpec goal)
-      -- print empty
-      -- print $ vMapDoc pretty pretty (allSymbols $ gEnvironment goal)
-      -- print $ pretty (gSpec goal)
-      -- print $ vMapDoc pretty pretty (_measures $ gEnvironment goal)
-      mProg <- if repairPolicies synquidParams
-                then policyRepair explorerParams solverParams goal cquals tquals
-                else synthesize explorerParams solverParams goal cquals tquals
-      case mProg of
-        Left typeErr -> pdoc (pretty typeErr) >> pdoc empty >> exitFailure
-        Right prog -> do
-          pdoc (prettySolution goal prog)
-          pdoc empty
-          return (goal, prog)
-    printStats results = do
-      let env = gEnvironment (fst $ head results)
-      let measureCount = Map.size $ _measures $ env
-      let policySize = sum $ Set.map (typeNodeCount . toMonotype . unresolvedType env) (env ^. constants)
-      let getStatsFor (goal, prog) = (gName goal, 
-                                      typeNodeCount $ toMonotype $ unresolvedSpec goal,
-                                      programNodeCount $ gImpl goal,   -- size of implementation template (before synthesis/repair)
-                                      programNodeCount prog)           -- size of generated solution
-      let perResult = map getStatsFor results
-      --let specSize = sum $ map (typeNodeCount . toMonotype . unresolvedSpec . fst) results
-      --let solutionSize = sum $ map (programNodeCount . snd) results
-      pdoc $ vsep $ [
-              parens (text "Goals:" <+> pretty (length results)),
-              parens (text "Measures:" <+> pretty measureCount),
-              parens (text "Policy size:" <+> pretty policySize),
-              statsTable perResult,
-              empty
-              ]
-
-statsTable :: [(String, Int, Int, Int)] -> Doc
-statsTable dataRows =
-  let headerRow = [text "Goal", text "Spec", text "Templ", text "Solution"]
-      totalsRow = ("Totals", sum $ map (\(a,b,c,d) -> b) dataRows, sum $ map (\(a,b,c,d) -> c) dataRows, sum $ map (\(a,b,c,d) -> d) dataRows)
-      toDocs (a,b,c,d) = [text a, pretty b, pretty c, pretty d]
-      colWidths = [12, -8, -8, -8]
-  in
-    mkTable colWidths $ [headerRow] ++ 
-       (map (\(a,b,c,d) -> [text a, pretty b, pretty c, pretty d]) $ dataRows ++ [totalsRow])
+{-# LANGUAGE DeriveDataTypeable, StandaloneDeriving #-}
+
+module Main where
+
+import Synquid.Logic
+import Synquid.Type
+import Synquid.Program
+import Synquid.Error
+import Synquid.Pretty
+import Synquid.Parser (parseFromFile, parseProgram, toErrorMessage)
+import Synquid.Resolver (resolveDecls)
+import Synquid.SolverMonad
+import Synquid.HornSolver
+import Synquid.TypeConstraintSolver
+import Synquid.Explorer
+import Synquid.Synthesizer
+import Synquid.HtmlOutput
+import Synquid.Codegen
+
+import Control.Monad
+import Control.Lens ((^.))
+import System.Exit
+import System.Console.CmdArgs
+import System.Console.ANSI
+import System.FilePath
+import Data.Char
+import Data.Time.Calendar
+import qualified Data.Map as Map
+import qualified Data.Set as Set
+
+import qualified Text.PrettyPrint.ANSI.Leijen as PP
+import Text.PrettyPrint.ANSI.Leijen (fill, column)
+
+programName = "synquid"
+versionName = "0.3"
+releaseDate = fromGregorian 2016 3 8
+
+-- | Type-check and synthesize a program, according to command-line arguments
+main = do
+  (CommandLineArgs file
+                   libs
+                   appMax
+                   scrutineeMax
+                   matchMax
+                   auxMax
+                   fix
+                   genPreds
+                   explicitMatch
+                   unfoldLocals
+                   partial
+                   incremental
+                   consistency
+                   memoize
+                   symmetry
+                   lfp
+                   bfs
+                   out_file
+                   out_module
+                   outFormat
+                   resolve
+                   repair
+                   print_spec
+                   print_stats
+                   log_) <- cmdArgs cla
+  let explorerParams = defaultExplorerParams {
+    _eGuessDepth = appMax,
+    _scrutineeDepth = scrutineeMax,
+    _matchDepth = matchMax,
+    _auxDepth = auxMax,
+    _fixStrategy = fix,
+    _predPolyRecursion = genPreds,
+    _abduceScrutinees = not explicitMatch,
+    _unfoldLocals = unfoldLocals,
+    _partialSolution = partial,
+    _incrementalChecking = incremental,
+    _consistencyChecking = consistency,
+    _useMemoization = memoize,
+    _symmetryReduction = symmetry,
+    _explorerLogLevel = log_
+    }
+  let solverParams = defaultHornSolverParams {
+    isLeastFixpoint = lfp,
+    optimalValuationsStrategy = if bfs then BFSValuations else MarcoValuations,
+    solverLogLevel = log_
+    }
+  let synquidParams = defaultSynquidParams {
+    outputFormat = outFormat,
+    resolveOnly = resolve,
+    repairPolicies = repair,
+    showSpec = print_spec,
+    showStats = print_stats
+  }
+  let codegenParams = defaultCodegenParams {
+    filename = out_file,
+    module_ = out_module
+  }
+  runOnFile synquidParams explorerParams solverParams codegenParams file libs
+
+{- Command line arguments -}
+
+deriving instance Typeable FixpointStrategy
+deriving instance Data FixpointStrategy
+deriving instance Eq FixpointStrategy
+deriving instance Show FixpointStrategy
+
+{-# ANN module "HLint: ignore Use camelCase" #-}
+{-# ANN module "HLint: ignore Redundant bracket" #-}
+{-# ANN module "HLint: ignore" #-}
+
+data CommandLineArgs
+    = CommandLineArgs {
+        -- | Input
+        file :: String,
+        libs :: [String],
+        -- | Explorer params
+        app_max :: Int,
+        scrutinee_max :: Int,
+        match_max :: Int,
+        aux_max :: Int,
+        fix :: FixpointStrategy,
+        generalize_preds :: Bool,
+        explicit_match :: Bool,
+        unfold_locals :: Bool,
+        partial :: Bool,
+        incremental :: Bool,
+        consistency :: Bool,
+        memoize :: Bool,
+        symmetry :: Bool,
+        -- | Solver params
+        lfp :: Bool,
+        bfs_solver :: Bool,
+        -- | Output
+        out_file :: Maybe String,
+        out_module :: Maybe String,
+        output :: OutputFormat,
+        resolve :: Bool,
+        repair :: Bool,
+        print_spec :: Bool,
+        print_stats :: Bool,
+        log_ :: Int
+      }
+  deriving (Data, Typeable, Show, Eq)
+
+cla = CommandLineArgs {  
+  file                = ""              &= typFile &= argPos 0,
+  libs                = []              &= args &= typ "FILES",
+  app_max             = 3               &= help ("Maximum depth of an application term (default: 3)") &= groupname "Explorer parameters",
+  scrutinee_max       = 1               &= help ("Maximum depth of a match scrutinee (default: 1)"),
+  match_max           = 2               &= help ("Maximum depth of matches (default: 2)"),
+  aux_max             = 1               &= help ("Maximum depth of auxiliary functions (default: 1)") &= name "x",
+  fix                 = FirstArgument   &= help (unwords ["What should termination metric for fixpoints be derived from?", show AllArguments, show FirstArgument, show DisableFixpoint, show Nonterminating, "(default:", show FirstArgument, ")"]),
+  generalize_preds    = True            &= help ("Make recursion polymorphic in abstract refinements (default: False)"),
+  explicit_match      = False           &= help ("Do not abduce match scrutinees (default: False)"),
+  unfold_locals       = False           &= help ("Use all variables, as opposed to top-level function arguments only, in match scrutinee abduction (default: False)"),
+  partial             = False           &= help ("Generate best-effort partial solutions (default: False)") &= name "p",
+  incremental         = True            &= help ("Subtyping checks during bottom-up phase (default: True)"),
+  consistency         = False           &= help ("Check incomplete application types for consistency (default: False)"),
+  memoize             = False           &= help ("Use memoization (default: False)") &= name "z",
+  symmetry            = False           &= help ("Use symmetry reductions (default: False)") &= name "s",
+  lfp                 = False           &= help ("Use least fixpoint solver (only works for type checking, default: False)") &= groupname "Solver parameters",
+  bfs_solver          = False           &= help ("Use BFS instead of MARCO to solve second-order constraints (default: False)"),
+  resolve             = False           &= help ("Resolve only; no type checking or synthesis (default: False)"),
+  repair              = False           &= help ("Policy repair mode (default: False)") &= name "r",
+  out_file            = Nothing         &= help ("Generate Haskell output file (default: none)") &= typFile &= name "o" &= opt "" &= groupname "Output",
+  out_module          = Nothing         &= help ("Name of Haskell module to generate (default: from file name)") &= typ "Name",
+  output              = defaultFormat   &= help ("Output format: Plain, Ansi or Html (default: " ++ show defaultFormat ++ ")") &= typ "FORMAT",
+  print_spec          = True            &= help ("Show specification of each synthesis goal (default: True)"),
+  print_stats         = False           &= help ("Show specification and solution size (default: False)"),
+  log_                = 0               &= help ("Logger verboseness level (default: 0)") &= name "l"
+  } &= help "Synthesize goals specified in the input file" &= program programName &= summary (programName ++ " v" ++ versionName ++ ", " ++ showGregorian releaseDate)
+    where
+      defaultFormat = outputFormat defaultSynquidParams
+
+-- | Parameters for template exploration
+defaultExplorerParams = ExplorerParams {
+  _eGuessDepth = 3,
+  _scrutineeDepth = 1,
+  _matchDepth = 2,
+  _auxDepth = 1,
+  _fixStrategy = AllArguments,
+  _polyRecursion = True,
+  _predPolyRecursion = False,
+  _abduceScrutinees = True,
+  _unfoldLocals = False,
+  _partialSolution = False,
+  _incrementalChecking = True,
+  _consistencyChecking = True,
+  _useMemoization = False,
+  _symmetryReduction = False,
+  _context = id,
+  _sourcePos = noPos,
+  _explorerLogLevel = 0
+}
+
+-- | Parameters for constraint solving
+defaultHornSolverParams = HornSolverParams {
+  pruneQuals = True,
+  isLeastFixpoint = False,
+  optimalValuationsStrategy = MarcoValuations,
+  semanticPrune = True,
+  agressivePrune = True,
+  candidatePickStrategy = InitializedWeakCandidate,
+  constraintPickStrategy = SmallSpaceConstraint,
+  solverLogLevel = 0
+}
+
+-- | Output format
+data OutputFormat = Plain -- ^ Plain text
+  | Ansi -- ^ Text with ANSI-terminal special characters
+  | Html -- ^ HTML
+  deriving (Typeable, Data, Eq, Show)
+
+-- | 'printDoc' @format doc@ : print @doc@ to the console using @format@
+printDoc :: OutputFormat -> Doc -> IO()
+printDoc Plain doc = putDoc (plain doc) >> putStr "\n"
+printDoc Ansi doc = putDoc doc >> putStr "\n"
+printDoc Html doc = putStr (showDocHtml (renderPretty 0.4 100 doc))
+
+-- | Parameters of the synthesis
+data SynquidParams = SynquidParams {
+  outputFormat :: OutputFormat,                -- ^ Output format
+  resolveOnly :: Bool,                         -- ^ Stop after resolution step
+  repairPolicies :: Bool,
+  showSpec :: Bool,                            -- ^ Print specification for every synthesis goal
+  showStats :: Bool                            -- ^ Print specification and solution size
+}
+
+defaultSynquidParams = SynquidParams {
+  outputFormat = Plain,
+  resolveOnly = False,
+  repairPolicies = False,
+  showSpec = True,
+  showStats = False
+}
+
+-- | Parameters for code extraction and Haskell output
+data CodegenParams = CodegenParams {
+  filename :: Maybe String,               -- ^ Output filename (of Haskell code)
+  module_ :: Maybe String                 -- ^ Generated module name
+} deriving (Show)
+
+defaultCodegenParams = CodegenParams {
+  filename = Nothing,
+  module_ = Nothing
+}
+
+-- | figures out output filename from module name or vise versa
+fillinCodegenParams f p@(CodegenParams (Just "") _) = fillinCodegenParams f $ p { filename = Just (f -<.> ".hs") }
+fillinCodegenParams _ p@(CodegenParams (Just "-") Nothing) =                  p { module_ = Just "Synthed" }
+fillinCodegenParams _ p@(CodegenParams (Just filename) Nothing) =             p { module_ = Just $ idfy filename }
+fillinCodegenParams _ p@(CodegenParams Nothing (Just module_)) =              p { filename = Just (module_ <.> ".hs") }
+fillinCodegenParams _ p = p
+
+-- | E.g., "out/User-Module.hs" ---> "UserModule"
+idfy = filter isAlphaNum . dropExtension . takeFileName
+
+codegen params results = case params of
+  CodegenParams {filename = Just filePath, module_ = Just moduleName} ->
+      extractModule filePath moduleName results
+  _ -> return ()
+
+-- | Parse and resolve file, then synthesize the specified goals
+runOnFile :: SynquidParams -> ExplorerParams -> HornSolverParams -> CodegenParams
+                           -> String -> [String] -> IO ()
+runOnFile synquidParams explorerParams solverParams codegenParams file libs = do
+  decls <- parseFromFiles (libs ++ [file])
+  case resolveDecls decls of
+    Left resolutionError -> (pdoc $ pretty resolutionError) >> pdoc empty >> exitFailure
+    Right (goals, cquals, tquals) -> when (not $ resolveOnly synquidParams) $ do
+      results <- mapM (synthesizeGoal cquals tquals) goals
+      when (not (null results) && showStats synquidParams) $ printStats results
+      -- Generate output if requested
+      codegen (fillinCodegenParams file codegenParams) results
+  where
+    parseFromFiles [] = return []
+    parseFromFiles (file:rest) = do
+      parseResult <- parseFromFile parseProgram file
+      case parseResult of
+        Left parseErr -> (pdoc $ pretty $ toErrorMessage parseErr) >> pdoc empty >> exitFailure
+        -- Right ast -> print $ vsep $ map pretty ast
+        Right decls -> let decls' = if null rest then decls else filter (not . isSynthesisGoal) decls in -- Remove implementations from libraries
+          (decls' ++) <$> parseFromFiles rest    
+    
+    pdoc = printDoc (outputFormat synquidParams)
+    synthesizeGoal cquals tquals goal = do
+      when (showSpec synquidParams) $ pdoc (prettySpec goal)
+      -- print empty
+      -- print $ vMapDoc pretty pretty (allSymbols $ gEnvironment goal)
+      -- print $ pretty (gSpec goal)
+      -- print $ vMapDoc pretty pretty (_measures $ gEnvironment goal)
+      mProg <- if repairPolicies synquidParams
+                then policyRepair explorerParams solverParams goal cquals tquals
+                else synthesize explorerParams solverParams goal cquals tquals
+      case mProg of
+        Left typeErr -> pdoc (pretty typeErr) >> pdoc empty >> exitFailure
+        Right prog -> do
+          pdoc (prettySolution goal prog)
+          pdoc empty
+          return (goal, prog)
+    printStats results = do
+      let env = gEnvironment (fst $ head results)
+      let measureCount = Map.size $ _measures $ env
+      let policySize = sum $ Set.map (typeNodeCount . toMonotype . unresolvedType env) (env ^. constants)
+      let getStatsFor (goal, prog) = (gName goal, 
+                                      typeNodeCount $ toMonotype $ unresolvedSpec goal,
+                                      programNodeCount $ gImpl goal,   -- size of implementation template (before synthesis/repair)
+                                      programNodeCount prog)           -- size of generated solution
+      let perResult = map getStatsFor results
+      --let specSize = sum $ map (typeNodeCount . toMonotype . unresolvedSpec . fst) results
+      --let solutionSize = sum $ map (programNodeCount . snd) results
+      pdoc $ vsep $ [
+              parens (text "Goals:" <+> pretty (length results)),
+              parens (text "Measures:" <+> pretty measureCount),
+              parens (text "Policy size:" <+> pretty policySize),
+              statsTable perResult,
+              empty
+              ]
+
+statsTable :: [(String, Int, Int, Int)] -> Doc
+statsTable dataRows =
+  let headerRow = [text "Goal", text "Spec", text "Templ", text "Solution"]
+      totalsRow = ("Totals", sum $ map (\(a,b,c,d) -> b) dataRows, sum $ map (\(a,b,c,d) -> c) dataRows, sum $ map (\(a,b,c,d) -> d) dataRows)
+      toDocs (a,b,c,d) = [text a, pretty b, pretty c, pretty d]
+      colWidths = [12, -8, -8, -8]
+  in
+    mkTable colWidths $ [headerRow] ++ 
+       (map (\(a,b,c,d) -> [text a, pretty b, pretty c, pretty d]) $ dataRows ++ [totalsRow])